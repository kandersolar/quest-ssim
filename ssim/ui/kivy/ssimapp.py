"""Storage Sizing and Placement Kivy application"""
from contextlib import ExitStack
import itertools
import os
<<<<<<< HEAD
import re
=======
from threading import Thread
>>>>>>> a18e283b

from importlib_resources import files, as_file

from ssim.metrics import ImprovementType, Metric, MetricTimeAccumulator

import kivy
from kivymd.app import MDApp
from ssim.ui import Project, StorageOptions, is_valid_opendss_name
from kivy.logger import Logger, LOG_LEVELS
from kivy.uix.floatlayout import FloatLayout
from kivymd.uix.list import IRightBodyTouch, ILeftBodyTouch, TwoLineAvatarIconListItem, OneLineAvatarIconListItem
from kivy.uix.boxlayout import BoxLayout
from kivy.uix.screenmanager import Screen, ScreenManager
from kivy.properties import ObjectProperty, StringProperty
from kivy.uix.popup import Popup
from kivy.uix.boxlayout import BoxLayout
<<<<<<< HEAD
=======
from kivymd.app import MDApp
from kivymd.uix.list import TwoLineIconListItem

# Adding the following two imports for checkboxes
from kivymd.uix.list import TwoLineAvatarIconListItem, ILeftBodyTouch
from kivymd.uix.selectioncontrol import MDCheckbox

from kivymd.app import MDApp
from kivymd.uix.menu import MDDropdownMenu
from kivymd.uix.list import ILeftBodyTouch, TwoLineIconListItem, OneLineListItem
from kivymd.uix.selectioncontrol import MDCheckbox
>>>>>>> a18e283b
from kivy.core.text import LabelBase
from kivy.clock import Clock
from kivymd.uix.menu import MDDropdownMenu
from kivymd.uix.button import MDFlatButton, MDRectangleFlatIconButton
from kivymd.uix.list import OneLineListItem

from kivymd.app import MDApp
from kivymd.uix.list import (
    TwoLineAvatarIconListItem,
    TwoLineIconListItem,
    ILeftBodyTouch,
    OneLineRightIconListItem,
    MDList
)
from kivymd.uix.selectioncontrol import MDCheckbox
from kivymd.uix.textfield import MDTextField

import tomli

from ssim.ui import Project, StorageOptions, is_valid_opendss_name

_FONT_FILES = {
    "exo_regular": "Exo2-Regular.ttf",
    "exo_bold": "Exo2-Bold.ttf",
    "exo_italic": "Exo2-Italic.ttf",
    "opensans_regular": "OpenSans-Regular.ttf",
    "opensans_bold": "OpenSans-Bold.ttf",
    "opensans_italic": "OpenSans-Italic.ttf"
}


_IMAGE_FILES = [
    "button_down.png", "button_normal.png", "gray.png", "white.png"
]

<<<<<<< HEAD
=======
from typing import List
from ssim.ui import Project, StorageOptions, Configuration
>>>>>>> a18e283b

_KV_FILES = ["common.kv", "ssim.kv"]


class SSimApp(MDApp):

    def __init__(self, *args, **kwargs):
        self.project = Project("unnamed")
        super().__init__(*args, **kwargs)

    def build(self):

        screen_manager = ScreenManager()
        screen_manager.add_widget(SSimScreen(self.project, name="ssim"))
        screen_manager.add_widget(
            DERConfigurationScreen(self.project, name="der-config"))
        screen_manager.add_widget(
            LoadConfigurationScreen(self.project, name="load-config"))
        screen_manager.add_widget(
            MetricConfigurationScreen(self.project, name="metric-config"))
        screen_manager.add_widget(
            RunSimulationScreen(self.project, name="run-sim"))
        screen_manager.current = "ssim"

        return screen_manager

class SSimBaseScreen(Screen):
    """Base class for screens that holds the fundamental ssim data structures.

    Attributes:
        project : :py:class:`ssim.ui.Project`

    Parameters
    ----------
    project : ssim.ui.Project
        Project object where the simulation configuration is being constructed.
    """

    def __init__(self, project, *args, **kwargs):
        self.project = project
        super().__init__(*args, **kwargs)

class LeftCheckBox(ILeftBodyTouch, MDCheckbox):
    pass

class BusListItem(TwoLineIconListItem):

    def __init__(self, busname, busphases, *args, **kwargs):
        super().__init__(*args, **kwargs)

        self.text = busname
        self.secondary_text = str(busphases)

    def mark(self, check, the_list_item):
        """mark the task as complete or incomplete"""
        if check.active:
            self.parent.parent.parent.add_bus(the_list_item)
        else:
            self.parent.parent.parent.remove_bus(the_list_item)

    @property
    def active(self):
        return self.ids.selected.active

class TextFieldFloat(MDTextField):
    SIMPLE_FLOAT = re.compile(r"(\+|-)?\d+(\.\d*)?$")

    def __init__(self, *args, **kwargs):
        super().__init__(*args, **kwargs)
        self.helper_text_mode = "on_focus"
        self.helper_text = "Input value and press enter"

    def text_valid(self):
        return TextFieldFloat.SIMPLE_FLOAT.match(self.text) is not None

    def set_text(self, instance, value):
        if value == "":
            return
        self.set_error_message()

    def set_error_message(self):
        if not self.text_valid():
            self.error = True
            self.helper_text = "You must enter a number."
        else:
            self.error = False
            self.helper_text = "Input value and press enter"

class TextFieldMultiFloat(MDTextField):
    SIMPLE_FLOAT = re.compile(r"(\+|-)?\d+(\.\d*)?$")

    def __init__(self, *args, **kwargs):
        super().__init__(*args, **kwargs)
        self.helper_text_mode = "on_focus"
        self.helper_text = "Input numeric value"

    def text_valid(self):
        return TextFieldMultiFloat.SIMPLE_FLOAT.match(self.text) is not None

    def set_text(self, instance, value):
        if value == "":
            return
        self.set_error_message()

    def set_varied_mode(self):
        self.text = ""
        self.helper_text = "Multiple varied values"
        self.error = False

    def set_not_set_mode(self):
        self.text = ""
        self.helper_text = "No values set"
        self.error = False

    def set_error_message(self):
        if not self.text_valid():
            self.error = True
            self.helper_text = "You must enter a number."
        else:
            self.error = False
            self.helper_text = "Input numeric value"

class TextFieldPositiveFloat(MDTextField):
    POSITIVE_FLOAT = re.compile(r"\d+(\.\d*)?$")

    def __init__(self, *args, **kwargs):
        super().__init__(*args, **kwargs)
        self.helper_text_mode = "on_focus"
        self.helper_text = "Input value and press enter"

    def text_valid(self):
        return TextFieldPositiveFloat.POSITIVE_FLOAT.match(self.text) is not None

    def set_text(self, instance, value):
        if value == "":
            return
        self.set_error_message()

    def set_error_message(self):
        if not self.text_valid():
            self.error = True
            self.helper_text = "You must enter a non-negative number."
        else:
            self.error = False
            self.helper_text = "Input value and press enter"

class TextFieldPositivePercentage(MDTextField):
    POSITIVE_FLOAT = re.compile(r"\d+(\.\d*)?$")

    def __init__(self, *args, **kwargs):
        super().__init__(*args, **kwargs)
        self.helper_text_mode = "on_focus"
        self.helper_text = "Input percentage value (0-100)"

    def text_valid(self):
        if TextFieldPositivePercentage.POSITIVE_FLOAT.match(self.text) is None:
            return False

        value = float(self.text)
        if value < 0.0: return False
        if value > 100: return False
        return True

    def set_text(self, instance, value):
        if value == "":
            return
        self.set_error_message()

    def set_error_message(self):
        if not self.text_valid():
            self.error = True
            self.helper_text = "You must enter a value between 0 and 100."
        else:
            self.error = False
            self.helper_text = "Input percentage value"

    def percentage(self):
        return float(self.text)

    def fraction(self):
        return self.percentage() / 100.0

class EditableSetList(MDList):
    options = ObjectProperty(set())

    def __init__(self, *args, **kwargs):
        super().__init__(*args, **kwargs)
        self.bind(
            options=self._update_display
        )

    def _update_display(self, instance, options):
        self.clear_widgets()
        for item in sorted(options):
            self.add_widget(
                EditableSetListItem(item, text=str(item))
            )

    def add_item(self, item):
        """Add an item to the set."""
        self.options = self.options.union(set([item]))

    def remove_item(self, item):
        """Remove an item from the set."""
        # Don't use set.remove() since we must return a new object
        # to trigger the _update_display callback throug kivy
        self.options = self.options - set([item])

class EditableSetListItem(OneLineRightIconListItem):
    """List item with one line and a delete button"""

    def __init__(self, item, *args, **kwargs):
        super().__init__(*args, **kwargs)
        self._value = item
        self.ids.delete.bind(
            on_release=self._delete_item
        )

    def _delete_item(self, item):
        self.parent.remove_item(self._value)

class TextFieldOpenDSSName(MDTextField):
    """Text field that enforces OpenDSS name requirements."""

    def __init__(self, *args, **kwargs):
        super().__init__(*args, **kwargs)

    def text_valid(self):
        return is_valid_opendss_name(self.text)

    def set_text(self, instance, value):
        if value == "":
            self.error = True
        else:
            self.set_error_message()

    def set_error_message(self):
        if not self.text_valid():
            self.error = True
        else:
            self.error = False

class StorageConfigurationScreen(SSimBaseScreen):
    """Configure a single energy storage device."""

    def __init__(self, der_screen, *args, **kwargs):
        super().__init__(*args, **kwargs)
        self._der_screen = der_screen
        self.ids.power_input.bind(
            on_text_validate=self._add_device_power
        )
        self.ids.duration_input.bind(
            on_text_validate=self._add_device_duration
        )
        self.ids.device_name.bind(
            on_text_validate=self._check_name
        )
        self.options = None
        self._editing = None

    @classmethod
    def edit(cls, der_screen, ess: StorageOptions, project):
        screen = cls(der_screen, name="configure-storage", project=project)
        screen._editing = ess
        for power in ess.power:
            screen.ids.power_list.add_item(power)
        for duration in ess.duration:
            screen.ids.duration_list.add_item(duration)
        screen.ids.device_name.text = ess.name
        for bus_list_item in screen.ids.bus_list.children:
            if bus_list_item.text in ess.busses:
                bus_list_item.ids.selected.active = True
        screen.ids.required.active = ess.required
        return screen

    def on_kv_post(self, base_widget):
        self.ids.bus_list.clear_widgets()
        for bus in self.project.bus_names:
            bus_list_item = BusListItem(bus, self.project.phases(bus))
            self.ids.bus_list.add_widget(bus_list_item)

    def _check_name(self, textfield):
        if not textfield.text_valid():
            textfield.helper_text = "invalid name"
            textfield.error = True
            return False
        existing_names = {name.lower() for name in self.project.storage_names}
        if textfield.text.lower() in existing_names:
            textfield.helper_text = "Name already exists"
            textfield.error = True
            return False
        textfield.error = False
        return True

    def _add_option(self, optionlist, textfield):
        if textfield.text_valid():
            value = float(textfield.text)
            optionlist.add_item(value)
            textfield.text = ""
            Clock.schedule_once(lambda dt: self._refocus_field(textfield), 0.05)
        else:
            textfield.set_error_message()

    def _refocus_field(self, textfield):
        textfield.focus = True

    def _add_device_duration(self, textfield):
        self._add_option(self.ids.duration_list, textfield)

    def _add_device_power(self, textfield):
        self._add_option(self.ids.power_list, textfield)

    @property
    def _ess_powers(self):
        return list(self.ids.power_list.options)

    @property
    def _ess_durations(self):
        return list(self.ids.duration_list.options)

    @property
    def _selected_busses(self):
        return list(
            bus_item.text
            for bus_item in self.ids.bus_list.children
            if bus_item.active
        )

    def edit_control_params(self):
        self._record_option_data()

        self.manager.add_widget(
            StorageControlConfigurationScreen(
                self, self.project, self.options, name="configure-storage-controls"
            )
        )

        self.manager.current = "configure-storage-controls"

    def _record_option_data(self) -> StorageOptions:

        if self.options:
            self.options.power = self._ess_powers
            self.options.duration = self._ess_durations
            self.options.busses = self._selected_busses
            self.options.required = self.ids.required.active
            self.options.name = self.ids.device_name.text
            self.options.phases = 3
        else:
            self.options = StorageOptions(
                self.ids.device_name.text,
                3,
                self._ess_powers,
                self._ess_durations,
                self._selected_busses,
                required=self.ids.required.active
            )

    def __show_invalid_input_values_popup(self, msg):
        content = MessagePopupContent()

        popup = Popup(
            title='Invalid Storage Input', content=content, auto_dismiss=False,
            size_hint=(0.4, 0.4)
            )
        content.ids.msg_label.text = str(msg)
        content.ids.dismissBtn.bind(on_press=popup.dismiss)
        popup.open()
        return

    def show_error(self, msg):
        if msg:
            self.__show_invalid_input_values_popup(msg)
            return True

        return False

    def save(self):
        self._record_option_data()

        if not self.options.valid:
            Logger.error(
                "invalid storage configuration - "
                f"name: {self.options.name}, "
                f"powers: {self.options.power}, "
                f"durations: {self.options.duration}, "
                f"busses: {self.options.busses}"
            )

        if self.show_error(self.options.validate_name()): return
        if self.show_error(self.options.validate_soc_values()): return
        if self.show_error(self.options.validate_power_values()):  return
        if self.show_error(self.options.validate_duration_values()): return
        if self.show_error(self.options.validate_busses()): return

        self._der_screen.add_ess(self.options)
        self.manager.current = "der-config"
        self.manager.remove_widget(self)

    def cancel(self):
        if self._editing is not None:
            # Restore the original device
            self._der_screen.add_ess(self._editing)
        self.manager.current = "der-config"
        self.manager.remove_widget(self)

    def on_enter(self, *args):
        return super().on_enter(*args)

class StorageControlConfigurationScreen(SSimBaseScreen):
    """Configure the control strategy of a single energy storage device."""
    def __init__(self, der_screen, config, *args, **kwargs):
        super().__init__(*args, **kwargs)
        self._der_screen = der_screen
        self._options = args[0]

        self.ids.min_soc.text = str(self._options.min_soc*100.0)
        self.ids.max_soc.text = str(self._options.max_soc*100.0)
        self.ids.init_soc.text = str(self._options.initial_soc*100.0)

        self._param_field_map = {}

        Clock.schedule_once(lambda dt: self.__set_focus_clear_sel(self.ids.max_soc), 0.05)
        Clock.schedule_once(lambda dt: self.__set_focus_clear_sel(self.ids.min_soc), 0.05)
        Clock.schedule_once(lambda dt: self.__set_focus_clear_sel(self.ids.init_soc), 0.05)

        self.def_btn_color = '#005376'

        if not self._options is None:
            if self._options.control.mode == "droop":
                self.set_droop_mode()
            elif self._options.control.mode == "voltvar":
                self.set_volt_var_mode()
            elif self._options.control.mode == "voltwatt":
                self.set_volt_watt_mode()
            elif self._options.control.mode == "varwatt":
                self.set_var_watt_mode()
            elif self._options.control.mode == "vv_vw":
                self.set_volt_var_and_volt_watt_mode()
            elif self._options.control.mode == "constantpf":
                self.set_const_power_factor_mode()
            else:
                self.set_droop_mode()
    @staticmethod
    def __set_focus_clear_sel(widget, value = True):
        widget.focus = value
        Clock.schedule_once(lambda dt: widget.cancel_selection(), 0.05)

    def set_mode_label_text(self):
        self.ids.mode_label.text = "Select a control mode for this storage asset: [b]" +\
            self.device_name + "[/b]"

    @property
    def device_name(self):
        return "" if self._options is None else self._options.name

    def set_droop_mode(self):
        if self.set_mode("droop", self.ids.droop_mode):
            self._options.control.params["p_droop"] = 500
            self._options.control.params["q_droop"] = -300

        pfield = TextFieldFloat(
            hint_text="P Droop", text=str(self._options.control.params["p_droop"])
            )
        qfield = TextFieldFloat(
            hint_text="Q Droop", text=str(self._options.control.params["q_droop"])
            )
        self.ids.param_box.add_widget(pfield)
        self.ids.param_box.add_widget(qfield)
        self.ids.param_box.add_widget(BoxLayout(size_hint=(1.0, 0.8)))

        self._param_field_map.clear()
        self._param_field_map["p_droop"] = pfield
        self._param_field_map["q_droop"] = qfield

        Clock.schedule_once(lambda dt: self.__set_focus_clear_sel(pfield), 0.05)
        Clock.schedule_once(lambda dt: self.__set_focus_clear_sel(qfield), 0.05)

    def set_volt_var_mode(self):
        self.set_mode("voltvar", self.ids.vv_mode)

    def set_volt_watt_mode(self):
        self.set_mode("voltwatt", self.ids.vw_mode)

    def set_var_watt_mode(self):
        self.set_mode("varwatt", self.ids.var_watt_mode)

    def set_volt_var_and_volt_watt_mode(self):
        self.set_mode("vv_vw", self.ids.vv_vw_mode)

    def set_const_power_factor_mode(self):
        self.set_mode("constantpf", self.ids.const_pf_mode)

    def set_mode(self, name, button) -> bool:
        self.manage_button_selection_states(button)
        if self._options.control.mode == name: return False
        self._options.control.mode = name
        self._options.control.params.clear()
        self.ids.param_box.clear_widgets()
        return True

    def manage_button_selection_states(self, selbutton):
        self.ids.droop_mode.md_bg_color =\
            "red" if selbutton is self.ids.droop_mode else self.def_btn_color
        self.ids.vv_mode.md_bg_color =\
            "red" if selbutton is self.ids.vv_mode else self.def_btn_color
        self.ids.vw_mode.md_bg_color =\
            "red" if selbutton is self.ids.vw_mode else self.def_btn_color
        self.ids.var_watt_mode.md_bg_color =\
            "red" if selbutton is self.ids.var_watt_mode else self.def_btn_color
        self.ids.vv_vw_mode.md_bg_color =\
            "red" if selbutton is self.ids.vv_vw_mode else self.def_btn_color
        self.ids.const_pf_mode.md_bg_color =\
            "red" if selbutton is self.ids.const_pf_mode else self.def_btn_color

    def save(self):
        self._options.min_soc = self.ids.min_soc.fraction()
        self._options.max_soc = self.ids.max_soc.fraction()
        self._options.initial_soc = self.ids.init_soc.fraction()

        self._options.control.params.clear()

        for key in self._param_field_map:
            self._options.control.params[key] =\
                float(self._param_field_map[key].text)

        self.manager.current = "configure-storage"

    def cancel(self):
        self.manager.current = "configure-storage"
        self.manager.remove_widget(self)

class PVConfigurationScreen(SSimBaseScreen):
    """Configure a single PV system."""

    def __init__(self, *args, **kwargs):
        self.pvsystem = None
        super().__init__(*args, **kwargs)

    def save(self):
        # TODO add the new storage device to the project
        self.manager.current = "der-config"

    def cancel(self):
        self.manager.current = "der-config"

<<<<<<< HEAD
class DERConfigurationScreen(SSimBaseScreen):
    """Configure energy storage devices and PV generators."""

    def __init__(self, *args, **kwargs):
        # comes first so the manager is initialized
        super().__init__(*args, **kwargs)
        self.ids.delete_storage.bind(
            on_release=self.delete_ess
        )


    def load_project_data(self):
        self.ids.ess_list.clear_widgets()
        for so in self.project.storage_devices:
            self.ids.ess_list.add_widget(
                StorageListItem(so, self)
            )

    def new_storage(self):
        self.manager.add_widget(
            StorageConfigurationScreen(
                self, self.project, name="configure-storage")
        )

        self.manager.current = "configure-storage"

    def add_ess(self, ess):
        self.project.add_storage_option(ess)
        self.ids.ess_list.add_widget(
            StorageListItem(ess, self)
        )

    def delete_ess(self, button):
        to_remove = []
        for ess_list_item in self.ids.ess_list.children:
            if ess_list_item.selected:
                to_remove.append(ess_list_item)
                self.project.remove_storage_option(ess_list_item.ess)
        for widget in to_remove:
            self.ids.ess_list.remove_widget(widget)

    def on_pre_enter(self, *args):
        if self.project.grid_model is None:
            _show_no_grid_popup("ssim", self.manager)
        return super().on_pre_enter(*args)

    def edit_storage(self, ess_list_item):
        ess = ess_list_item.ess
        # Remove from the list so it can be re-added after editing
        self.project.remove_storage_option(ess)
        self.ids.ess_list.remove_widget(ess_list_item)
        self.manager.add_widget(
            StorageConfigurationScreen.edit(self, ess, self.project))
        self.manager.current = "configure-storage"


class StorageListItem(TwoLineAvatarIconListItem):
    def __init__(self, ess, der_screen, *args, **kwargs):
        super().__init__(*args, **kwargs)
        self.ess = ess
        self.text = ess.name
        self.secondary_text = str(ess.power)
        self.ids.edit.bind(
            on_release=self.edit
        )
        self._der_screen = der_screen

    @property
    def selected(self):
        return self.ids.selected.active

    def edit(self, icon_widget):
        self._der_screen.edit_storage(self)
=======
class LeftCheckBox(ILeftBodyTouch, MDCheckbox):
    pass


class BusListItem(TwoLineIconListItem):

    def __init__(self, busname, busphases, *args, **kwargs):
        super().__init__(*args, **kwargs)

        self.text = busname
        self.secondary_text = str(busphases)

    def mark(self, check, the_list_item):
        """mark the task as complete or incomplete"""
        if check.active:
            self.parent.parent.parent.add_bus(the_list_item)
        else:
            self.parent.parent.parent.remove_bus(the_list_item)


class StorageConfigurationScreen(SSimBaseScreen):
    """Configure a single energy storage device."""

    def __init__(self, der_screen, *args, **kwargs):
        self._der_screen = der_screen
        # default storage configuration
        self.ess = StorageOptions(
            "unnamed", 3, [], [], []
        )
        super().__init__(*args, **kwargs)
        for bus in self.project.bus_names:
            bus_list_item = BusListItem(bus, self.project.phases(bus))
            self.ids.bus_list.add_widget(bus_list_item)

    def _update_powers(self):
        listed_powers = set(
            float(c.text)
            for c in self.ids.power_list.children
        )
        for power in self.ess.power:
            if power in listed_powers:
                continue
            self.ids.power_list.add_widget(OneLineListItem(text=str(power)))

    def _update_durations(self):
        listed_durations = set(
            float(c.text)
            for c in self.ids.duration_list.children
        )
        for duration in self.ess.duration:
            if duration in listed_durations:
                continue
            self.ids.duration_list.add_widget(OneLineListItem(text=str(duration)))

    def add_power(self, power):
        self.ess.add_power(power)
        self._update_powers()

    def add_duration(self, duration):
        self.ess.add_duration(duration)
        self._update_durations()

    def save(self):
        for bus_item in self.ids.bus_list.children:
            Logger.debug(f"bus_item: {bus_item}")
            Logger.debug(f"bus_item.ids: {bus_item.ids}")

            if bus_item.ids.selected.active:
                self.ess.add_bus(bus_item.text)

        if not self.ess.valid:
            Logger.error("invalid storage configuration")
            Logger.error(f"powers: {self.ess.power}, durations: {self.ess.duration}, busses: {self.ess.busses}")
            return

        self.project.add_storage_option(self.ess)
        self._der_screen.add_ess(self.ess)
        self.ess = StorageOptions("unnamed", 3, [], [], [])
        self.manager.current = "der-config"
        self.manager.remove_widget(self)

    def cancel(self):
        self.manager.current = "der-config"


class PVConfigurationScreen(SSimBaseScreen):
    """Configure a single PV system."""

    def __init__(self, *args, **kwargs):
        self.pvsystem = None
        super().__init__(*args, **kwargs)

    def save(self):
        # TODO add the new storage device to the project
        self.manager.current = "der-config"

    def cancel(self):
        self.manager.current = "der-config"


class DERConfigurationScreen(SSimBaseScreen):
    """Configure energy storage devices and PV generators."""

    def __init__(self, *args, **kwargs):
        # comes first so the manager is initialized
        super().__init__(*args, **kwargs)

    def new_storage(self):
        self.manager.add_widget(
            StorageConfigurationScreen(
                self, self.project, name="configure-storage")
        )

        self.manager.current = "configure-storage"

    def add_ess(self, ess):
        self.ids.ess_list.add_widget(
            StorageListItem(ess)
        )


class StorageListItem(TwoLineIconListItem):
    def __init__(self, ess, *args, **kwargs):
        super().__init__(*args, **kwargs)
        self.text = ess.name
        self.secondary_text = str(ess.power)

>>>>>>> a18e283b

class LoadConfigurationScreen(SSimBaseScreen):
    pass

class NoGridPopupContent(BoxLayout):
    pass

class NoGridPopupContent(BoxLayout):
    pass

class MissingMetricValuesPopupContent(BoxLayout):
    pass

<<<<<<< HEAD
class MessagePopupContent(BoxLayout):
=======
class MetricConfigurationScreen(SSimBaseScreen):
>>>>>>> a18e283b
    pass

class BusListItemWithCheckbox(OneLineAvatarIconListItem):
    '''Custom list item.'''
    icon = StringProperty("android")

<<<<<<< HEAD
    def __int__(self, bus):
        self.text = bus
        self.bus = bus

class MetricListItem(TwoLineAvatarIconListItem):
    pass

class RightCheckbox(IRightBodyTouch, MDCheckbox):
    pass
=======
class RunSimulationScreen(SSimBaseScreen):

    def __init__(self, *args, **kwargs):
        super().__init__(*args, **kwargs)
        self.configurations: List[Configuration] = []
        self.selected_configurations: List[Configuration] = []
        self.storage_options: List[StorageOptions] = []
        self._run_thread = None
    
    def on_enter(self):
        # # clear the MDList every time the RunSimulationScreen is opened
        # # TO DO: Keep track of selected configs
        self.ids.config_list.clear_widgets()
        self.configurations: List[Configuration] = []
        self.populate_configurations()

    def populate_configurations(self):
        # store all the project configurations into a list
        for config in self.project.configurations():
            self.configurations.append(config)
            print(config._id)
            
        # populate the UI with the list of configurations
        ctr = 1
        for config in self.configurations:
            secondary_detail_text = []
            tertiary_detail_text = []
            final_secondary_text = []
            final_tertiary_text = []
            
            for storage in config.storage:
                if storage is not None:
                    # print(storage)
                    secondary_detail_text.append(f"name: {storage.name}, bus: {storage.bus}")
                    tertiary_detail_text.append(f"kw: {storage.kw_rated}, kwh: {storage.kwh_rated}")
                else:
                    secondary_detail_text.append('no storage')
            final_secondary_text = "\n".join(secondary_detail_text)
            final_tertiary_text = "\n".join(tertiary_detail_text)
            
            self.ids.config_list.add_widget(
                    ListItemWithCheckbox(pk="pk", 
                                         text=f"Configuration {ctr}",
                                         secondary_text=final_secondary_text,
                                         tertiary_text=final_tertiary_text)
            )
            ctr += 1
    
    def _evaluate(self):
        # step 1: check the configurations that are currently selected
        mdlist = self.ids.config_list # get reference to the configuration list
        self.selected_configurations = []
        print('selected configurations are:')
        no_of_configurations = len(self.configurations)
        ctr = no_of_configurations - 1
        for wid in mdlist.children:
            if wid.ids.check.active:
                print('*' * 20)
                print(wid.text)
                print('*' * 20)
                # extract a subset of selected configurations
                self.selected_configurations.append(self.configurations[ctr])
            ctr = ctr - 1
        # run all the configurations
        for config in self.selected_configurations:
            print(config)
            config.evaluate()
            config.wait()

    def run_configurations(self):
        self._run_thread = Thread(target=self._evaluate)
        self._run_thread.start()


class ListItemWithCheckbox(TwoLineAvatarIconListItem):

    def __init__(self, pk=None, **kwargs):
        super().__init__(**kwargs)
        self.pk = pk

    def delete_item(self, the_list_item):
        print("Delete icon was button was pressed")
        print(the_list_item)
        self.parent.remove_widget(the_list_item)

    
class LeftCheckbox(ILeftBodyTouch, MDCheckbox):
    '''Custom left container'''
    
    def __init__(self, pk=None, **kwargs):
        super().__init__(**kwargs)
        self.pk = pk
    
    def toggle_configuration_check(self, check):
        # print(check)
        # if check.active:
        #     print('Configuration checked')
        # print("selection made")
        pass
>>>>>>> a18e283b

class LeftCheckbox(ILeftBodyTouch, MDCheckbox):
    pass

class MetricConfigurationScreen(SSimBaseScreen):

    _selBusses = []
    _currentMetricCategory = "None"
    _metricIcons = {"Voltage": "lightning-bolt-circle", "Unassigned": "chart-line"}

    def __reset_checked_bus_list(self):
        self._selBusses.clear()
        for wid in self.ids.interlist.children:
            if isinstance(wid, BusListItemWithCheckbox):
                cb = wid.ids.check
                if cb.active:
                    print(wid.text, wid.secondary_text)
                    self._selBusses.append(cb)

    def on_kv_post(self, base_widget):
        menu_items = [
            {
                "viewclass": "OneLineListItem",
                "text": "Minimize",
                "on_release": lambda x="Minimize": self.set_sense(x)
            },
            {
                "viewclass": "OneLineListItem",
                "text": "Maximize",
                "on_release": lambda x="Maximize": self.set_sense(x)
            },
            {
                "viewclass": "OneLineListItem",
                "text": "Seek Value",
                "on_release": lambda x="Seek Value": self.set_sense(x)
            }
        ]

        self.menu = MDDropdownMenu(
            caller=self.ids.caller, items=menu_items, width_mult=3
        )

    def drop_sense_menu(self):
        self.menu.open()

    def set_sense(self, value):
        self.ids.caller.text = value
        self.menu.dismiss()

    def manage_store_button_enabled_state(self):
        self.ids.btnStore.disabled = len(self._selBusses) == 0

    def reload_metric_values(self):
        metrics = []
        common_limit = None
        common_obj = None
        common_sense = None
        have_no_metric_busses = False

        self.ids.metricValueBox.disabled = len(self._selBusses) == 0

        ''' Gather up the list of all metrics relevant to the selection'''
        for b in self._selBusses:
            m = self.project.get_metric(self._currentMetricCategory, b)
            if m is None:
                have_no_metric_busses = True
            else:
                metrics.append(m)

        if not have_no_metric_busses:
            for m in metrics:
                if common_limit is None:
                    common_limit = m.metric.limit
                    common_obj = m.metric.objective
                    common_sense = m.metric.improvement_type
                else:
                    if common_limit != m.metric.limit:
                        common_limit = None
                        break
                    if common_obj != m.metric.objective:
                        common_obj = None
                        break
                    if common_sense != m.metric.improvement_type:
                        common_sense = None
                        break
        else:
            common_limit = None
            common_obj = None
            common_sense = None

        is_varied = len(metrics) > 0

        if common_limit is None:
            self.ids.limitText.set_varied_mode() if is_varied else\
                self.ids.limitText.set_not_set_mode()
        else:
            self.ids.limitText.text = str(common_limit)

        if common_obj is None:
            self.ids.objectiveText.set_varied_mode() if is_varied else\
                self.ids.objectiveText.set_not_set_mode()
        else:
            self.ids.objectiveText.text = str(common_obj)

        if common_sense is None:
            self.ids.caller.text = "None or Varied"
        else:
            self.ids.caller.text = str(common_sense.name)

    @staticmethod
    def __parse_float(strval):
        try:
            return float(strval)
        except ValueError:
            return None

    def store_metrics(self):
        limit = MetricConfigurationScreen.__parse_float(self.ids.limitText.text)
        obj = MetricConfigurationScreen.__parse_float(self.ids.objectiveText.text)
        sense = ImprovementType.parse(self.ids.caller.text)

        err = Metric.validate_metric_values(limit, obj, sense, False)

        if err:
            self.__show_invalid_metric_value_popup(err)
            return

        if limit is None or obj is None or sense is None:
            self.__show_missing_metric_value_popup()
        else:
            for bus in self._selBusses:
                accum = MetricTimeAccumulator(Metric(limit, obj, sense))
                self.project.add_metric(self._currentMetricCategory, bus, accum)

        self.reload_metric_list()

    def reset_metric_list_label(self):
        """Resets the label atop the list of all defined metrics to include, or
           not, the current metric category.
        """
        if self._currentMetricCategory is None:
            self.ids.currMetriclabel.text = "Defined Metrics"

        elif self._currentMetricCategory == "None":
            self.ids.currMetriclabel.text = "Defined Metrics"

        else:
            self.ids.currMetriclabel.text = \
                "Defined \"" + self._currentMetricCategory + "\" Metrics"

    def manage_selection_buttons_enabled_state(self):
        numCldrn = len(self.ids.interlist.children) == 0
        self.ids.btnSelectAll.disabled = numCldrn
        self.ids.btnDeselectAll.disabled = numCldrn

    def deselect_all_metric_objects(self):
        for wid in self.ids.interlist.children:
            if isinstance(wid, BusListItemWithCheckbox):
                wid.ids.check.active = False

    def select_all_metric_objects(self):
        self._selBusses.clear()
        for wid in self.ids.interlist.children:
            if isinstance(wid, BusListItemWithCheckbox):
                wid.ids.check.active = True
                self._selBusses.append(wid.text)

    def reload_metric_list(self):
        """Reloads the list of all defined metrics.

        This method creates a list item for all metrics previously defined for
        the current category.
        """
        self.ids.metriclist.clear_widgets()
        self.reset_metric_list_label()
        manager = self.project.get_manager(self._currentMetricCategory)

        if manager is None: return

        list = self.ids.metriclist
        list.active = False
        for key, m in manager.all_metrics.items():
            txt = self._currentMetricCategory + " Metric for " + key
            deets = "Limit=" + str(m.metric.limit) + ", " + \
                "Objective=" + str(m.metric.objective) + ", " + \
                "Sense=" + m.metric.improvement_type.name
            bItem = MetricListItem(text=txt, secondary_text=deets)
            bItem.bus = key
            bItem.ids.left_icon.icon = self._metricIcons[self._currentMetricCategory]
            bItem.ids.trash_can.bind(on_release=self.on_delete_metric)
            list.add_widget(bItem)

        list.active = True

    def on_delete_metric(self, data):
        bus = data.listItem.bus
        self.project.remove_metric(self._currentMetricCategory, bus)
        self.reload_metric_list()
        self.reload_metric_values()

    def on_item_check_changed(self, ckb, value):
        bus = ckb.listItem.text
        if value:
            self._selBusses.append(bus)
        else:
            self._selBusses.remove(bus)

        self.reload_metric_values()
        self.manage_store_button_enabled_state()

    def configure_voltage_metrics(self):
        self._currentMetricCategory = "Voltage"
        self.ids.interlabel.text = "Busses"
        self.load_bussed_into_list()
        self.reload_metric_list()
        self.reload_metric_values()
        self.manage_selection_buttons_enabled_state()

    def configure_some_other_metrics(self):
        self._currentMetricCategory = "Unassigned"
        self._selBusses.clear()
        self.ids.interlist.clear_widgets()
        self.ids.interlabel.text = "Metric Objects"
        self.reload_metric_list()
        self.reload_metric_values()
        self.manage_selection_buttons_enabled_state()
        print("I'm passing on the other issue...")

    def _return_to_main_screen(self, dt):
        self.manager.current = "ssim"

    def __show_missing_metric_value_popup(self):
        content = MissingMetricValuesPopupContent()

        popup = Popup(
            title='Missing Metric Values', content=content, auto_dismiss=False,
            size_hint=(0.4, 0.4)
            )
        content.ids.dismissBtn.bind(on_press=popup.dismiss)
        popup.open()
        return

    def __show_invalid_metric_value_popup(self, msg):
        content = MessagePopupContent()

        popup = Popup(
            title='Invalid Metric Values', content=content, auto_dismiss=False,
            size_hint=(0.4, 0.4)
            )
        content.ids.msg_label.text = str(msg)
        content.ids.dismissBtn.bind(on_press=popup.dismiss)
        popup.open()
        return

    def __show_no_grid_model_popup(self):
        content = NoGridPopupContent()

        popup = Popup(
            title='No Grid Model', content=content, auto_dismiss=False,
            size_hint=(0.4, 0.4)
            )
        content.ids.dismissBtn.bind(on_press=popup.dismiss)
        content.ids.mainScreenBtn.bind(on_press=popup.dismiss)
        content.ids.mainScreenBtn.bind(on_press=self._return_to_main_screen)
        popup.open()
        return

    def load_bussed_into_list(self):
        self._selBusses.clear()
        list = self.ids.interlist
        list.clear_widgets()
        list.text = "Busses"

        if self.project._grid_model is None:
            self.__show_no_grid_model_popup()
            return

        busses = self.project._grid_model.bus_names
        list.active = False
        for x in busses:
            bItem = BusListItemWithCheckbox(text=str(x))
            bItem.ids.check.bind(active=self.on_item_check_changed)
            list.add_widget(bItem)

        list.active = True

class RunSimulationScreen(SSimBaseScreen):

    def on_enter(self):
        self.populate_confgurations()
        for i in range(20):
            # self.ids.config_list.add_widget(
            #     TwoLineIconListItem(text=f"Single-line item {i}",
            #                         secondary_text="Details")
            # )
            self.ids.config_list.add_widget(
                ListItemWithCheckbox(pk="pk",
                                     text=f"Single-line item {i}",
                                     secondary_text="Details")
            )

    def populate_confgurations(self):
        # item_list = self.ids.interlist
        # TODO: Need to populate the MDlist dynamically
        configs = self.project.configurations

class ListItemWithCheckbox(TwoLineAvatarIconListItem):

    def __init__(self, pk=None, **kwargs):
        super().__init__(**kwargs)
        self.pk = pk

    def delete_item(self, the_list_item):
        self.parent.remove_widget(the_list_item)

class LeftCheckbox(ILeftBodyTouch, MDCheckbox):
    '''Custom left container'''
    pass

class SelectGridDialog(FloatLayout):
    load = ObjectProperty(None)
    cancel = ObjectProperty(None)

class SelectSSIMTOMLDialog(FloatLayout):
    load = ObjectProperty(None)
    cancel = ObjectProperty(None)

class SSimScreen(SSimBaseScreen):

    grid_path = ObjectProperty(None)
    bus_list = ObjectProperty(None)

    def report(self, message):
        Logger.debug("button pressed: %s", message)

    def dismiss_popup(self):
        self._popup.dismiss()

    def load_grid(self, path, filename):
        Logger.debug("loading file %s", filename[0])
        self.project.set_grid_model(filename[0])
        self.bus_list.text = '\n'.join(self.project.bus_names)
        self.dismiss_popup()

    def load_toml_file(self, path, filename):
        Logger.debug("loading file %s", filename[0])
        self.project.clear_metrics()
        self.project.clear_options()

        with open('c:/temp/written.toml', 'r') as f:
            toml = f.read()

        tdat = tomli.loads(toml)
        self.project.read_toml(tdat)
        self.bus_list.text = '\n'.join(self.project.bus_names)
        self.dismiss_popup()


    def read_toml(self):
        chooser = SelectSSIMTOMLDialog(
            load=self.load_toml_file, cancel=self.dismiss_popup)

        self._popup = Popup(title="select SSIM TOML file", content=chooser)
        self._popup.open()


    def write_toml(self):
        toml = self.project.write_toml()
        with open('c:/temp/written.toml', 'w') as f:
            f.write(toml)

        self.project.clear_metrics()
        tdat = tomli.loads(toml)
        self.project.read_toml(tdat)

    def select_grid_model(self):
        chooser = SelectGridDialog(
            load=self.load_grid, cancel=self.dismiss_popup)
<<<<<<< HEAD

=======
>>>>>>> a18e283b
        self._popup = Popup(title="select grid model", content=chooser)
        self._popup.open()

    def open_der_configuration(self):
        self.manager.current = "der-config"

    def open_load_configuration(self):
        self.manager.current = "load-config"

    def open_metric_configuration(self):
        self.manager.current = "metric-config"

    def do_run_simulation(self):
        self.manager.current = "run-sim"
<<<<<<< HEAD
        if self.project.grid_model is None:
            _show_no_grid_popup("ssim", self.manager)
=======
        if self.project._grid_model is None:
            poppup_content = NoGridPopupContent()
            poppup_content.orientation = "vertical"
            popup = Popup(title='No Grid Model', content=poppup_content,
                          auto_dismiss=False, size_hint=(0.4, 0.4))
            poppup_content.ids.dismissBtn.bind(on_press=popup.dismiss)
            # open the popup
            popup.open()
>>>>>>> a18e283b
            return


def _show_no_grid_popup(dismiss_screen=None, manager=None):
    """Show a popup dialog warning that no grid model is selected.

    Parameters
    ----------
    dismiss_screen : str, optional

    """
    poppup_content = NoGridPopupContent()
    poppup_content.orientation = "vertical"
    popup = Popup(title='No Grid Model', content=poppup_content,
                  auto_dismiss=False, size_hint=(0.4, 0.4))

    def dismiss(*args):
        popup.dismiss()
        if (dismiss_screen is not None) and (manager is not None):
            manager.current = dismiss_screen

    poppup_content.ids.dismissBtn.bind(on_press=dismiss)
    # open the popup
    popup.open()


def _configure_fonts(exo_regular, exo_bold, exo_italic,
                     opensans_regular, opensans_bold, opensans_italic):
    # Configure the fonts use but the quest style
    LabelBase.register(
        name='Exo 2',
        fn_regular=exo_regular,
        fn_bold=exo_bold,
        fn_italic=exo_italic
    )

    LabelBase.register(
        name='Open Sans',
        fn_regular=opensans_regular,
        fn_bold=opensans_bold,
        fn_italic=opensans_italic
    )


def _paths(package, names):
    basepath = files(package)
    # all names need to be referenced individually so that each file
    # is guaranteed to exist when they are referenced.  As far as I
    # can tell there is no way to just make a directory containing all
    # resources in a package using importlib_resources.
    return list(as_file(basepath.joinpath(name)) for name in names)


def _font_paths():
    return dict(
        zip(_FONT_FILES.keys(),
            _paths("ssim.ui.kivy.fonts", _FONT_FILES.values()))
    )


def _kv_paths():
    return _paths("ssim.ui.kivy", _KV_FILES)


def _image_paths():
    return _paths("ssim.ui.kivy.images", _IMAGE_FILES)


def main():
    """Run the storage-sim kivy application."""
    Logger.setLevel(LOG_LEVELS["debug"])
    with ExitStack() as stack:
        font_paths = {font_name: str(stack.enter_context(font_path))
                      for font_name, font_path in _font_paths().items()}
        kv_paths = [stack.enter_context(kv) for kv in _kv_paths()]
        image_paths = [stack.enter_context(img) for img in _image_paths()]
        _configure_fonts(**font_paths)
        resource_dirs = set(
            resource.parent
            for resource in itertools.chain(kv_paths, image_paths)
        )
        for resource_dir in resource_dirs:
            kivy.resources.resource_add_path(resource_dir)
        SSimApp().run()


if __name__ == '__main__':
    main()<|MERGE_RESOLUTION|>--- conflicted
+++ resolved
@@ -2,11 +2,9 @@
 from contextlib import ExitStack
 import itertools
 import os
-<<<<<<< HEAD
 import re
-=======
 from threading import Thread
->>>>>>> a18e283b
+from typing import List
 
 from importlib_resources import files, as_file
 
@@ -23,20 +21,6 @@
 from kivy.properties import ObjectProperty, StringProperty
 from kivy.uix.popup import Popup
 from kivy.uix.boxlayout import BoxLayout
-<<<<<<< HEAD
-=======
-from kivymd.app import MDApp
-from kivymd.uix.list import TwoLineIconListItem
-
-# Adding the following two imports for checkboxes
-from kivymd.uix.list import TwoLineAvatarIconListItem, ILeftBodyTouch
-from kivymd.uix.selectioncontrol import MDCheckbox
-
-from kivymd.app import MDApp
-from kivymd.uix.menu import MDDropdownMenu
-from kivymd.uix.list import ILeftBodyTouch, TwoLineIconListItem, OneLineListItem
-from kivymd.uix.selectioncontrol import MDCheckbox
->>>>>>> a18e283b
 from kivy.core.text import LabelBase
 from kivy.clock import Clock
 from kivymd.uix.menu import MDDropdownMenu
@@ -56,7 +40,13 @@
 
 import tomli
 
-from ssim.ui import Project, StorageOptions, is_valid_opendss_name
+from ssim.ui import (
+    Configuration,
+    Project,
+    StorageOptions,
+    is_valid_opendss_name
+)
+
 
 _FONT_FILES = {
     "exo_regular": "Exo2-Regular.ttf",
@@ -72,11 +62,6 @@
     "button_down.png", "button_normal.png", "gray.png", "white.png"
 ]
 
-<<<<<<< HEAD
-=======
-from typing import List
-from ssim.ui import Project, StorageOptions, Configuration
->>>>>>> a18e283b
 
 _KV_FILES = ["common.kv", "ssim.kv"]
 
@@ -623,7 +608,6 @@
     def cancel(self):
         self.manager.current = "der-config"
 
-<<<<<<< HEAD
 class DERConfigurationScreen(SSimBaseScreen):
     """Configure energy storage devices and PV generators."""
 
@@ -697,135 +681,6 @@
 
     def edit(self, icon_widget):
         self._der_screen.edit_storage(self)
-=======
-class LeftCheckBox(ILeftBodyTouch, MDCheckbox):
-    pass
-
-
-class BusListItem(TwoLineIconListItem):
-
-    def __init__(self, busname, busphases, *args, **kwargs):
-        super().__init__(*args, **kwargs)
-
-        self.text = busname
-        self.secondary_text = str(busphases)
-
-    def mark(self, check, the_list_item):
-        """mark the task as complete or incomplete"""
-        if check.active:
-            self.parent.parent.parent.add_bus(the_list_item)
-        else:
-            self.parent.parent.parent.remove_bus(the_list_item)
-
-
-class StorageConfigurationScreen(SSimBaseScreen):
-    """Configure a single energy storage device."""
-
-    def __init__(self, der_screen, *args, **kwargs):
-        self._der_screen = der_screen
-        # default storage configuration
-        self.ess = StorageOptions(
-            "unnamed", 3, [], [], []
-        )
-        super().__init__(*args, **kwargs)
-        for bus in self.project.bus_names:
-            bus_list_item = BusListItem(bus, self.project.phases(bus))
-            self.ids.bus_list.add_widget(bus_list_item)
-
-    def _update_powers(self):
-        listed_powers = set(
-            float(c.text)
-            for c in self.ids.power_list.children
-        )
-        for power in self.ess.power:
-            if power in listed_powers:
-                continue
-            self.ids.power_list.add_widget(OneLineListItem(text=str(power)))
-
-    def _update_durations(self):
-        listed_durations = set(
-            float(c.text)
-            for c in self.ids.duration_list.children
-        )
-        for duration in self.ess.duration:
-            if duration in listed_durations:
-                continue
-            self.ids.duration_list.add_widget(OneLineListItem(text=str(duration)))
-
-    def add_power(self, power):
-        self.ess.add_power(power)
-        self._update_powers()
-
-    def add_duration(self, duration):
-        self.ess.add_duration(duration)
-        self._update_durations()
-
-    def save(self):
-        for bus_item in self.ids.bus_list.children:
-            Logger.debug(f"bus_item: {bus_item}")
-            Logger.debug(f"bus_item.ids: {bus_item.ids}")
-
-            if bus_item.ids.selected.active:
-                self.ess.add_bus(bus_item.text)
-
-        if not self.ess.valid:
-            Logger.error("invalid storage configuration")
-            Logger.error(f"powers: {self.ess.power}, durations: {self.ess.duration}, busses: {self.ess.busses}")
-            return
-
-        self.project.add_storage_option(self.ess)
-        self._der_screen.add_ess(self.ess)
-        self.ess = StorageOptions("unnamed", 3, [], [], [])
-        self.manager.current = "der-config"
-        self.manager.remove_widget(self)
-
-    def cancel(self):
-        self.manager.current = "der-config"
-
-
-class PVConfigurationScreen(SSimBaseScreen):
-    """Configure a single PV system."""
-
-    def __init__(self, *args, **kwargs):
-        self.pvsystem = None
-        super().__init__(*args, **kwargs)
-
-    def save(self):
-        # TODO add the new storage device to the project
-        self.manager.current = "der-config"
-
-    def cancel(self):
-        self.manager.current = "der-config"
-
-
-class DERConfigurationScreen(SSimBaseScreen):
-    """Configure energy storage devices and PV generators."""
-
-    def __init__(self, *args, **kwargs):
-        # comes first so the manager is initialized
-        super().__init__(*args, **kwargs)
-
-    def new_storage(self):
-        self.manager.add_widget(
-            StorageConfigurationScreen(
-                self, self.project, name="configure-storage")
-        )
-
-        self.manager.current = "configure-storage"
-
-    def add_ess(self, ess):
-        self.ids.ess_list.add_widget(
-            StorageListItem(ess)
-        )
-
-
-class StorageListItem(TwoLineIconListItem):
-    def __init__(self, ess, *args, **kwargs):
-        super().__init__(*args, **kwargs)
-        self.text = ess.name
-        self.secondary_text = str(ess.power)
-
->>>>>>> a18e283b
 
 class LoadConfigurationScreen(SSimBaseScreen):
     pass
@@ -839,18 +694,13 @@
 class MissingMetricValuesPopupContent(BoxLayout):
     pass
 
-<<<<<<< HEAD
 class MessagePopupContent(BoxLayout):
-=======
-class MetricConfigurationScreen(SSimBaseScreen):
->>>>>>> a18e283b
     pass
 
 class BusListItemWithCheckbox(OneLineAvatarIconListItem):
     '''Custom list item.'''
     icon = StringProperty("android")
 
-<<<<<<< HEAD
     def __int__(self, bus):
         self.text = bus
         self.bus = bus
@@ -860,7 +710,292 @@
 
 class RightCheckbox(IRightBodyTouch, MDCheckbox):
     pass
-=======
+
+class LeftCheckbox(ILeftBodyTouch, MDCheckbox):
+    pass
+
+class MetricConfigurationScreen(SSimBaseScreen):
+
+    _selBusses = []
+    _currentMetricCategory = "None"
+    _metricIcons = {"Voltage": "lightning-bolt-circle", "Unassigned": "chart-line"}
+
+    def __reset_checked_bus_list(self):
+        self._selBusses.clear()
+        for wid in self.ids.interlist.children:
+            if isinstance(wid, BusListItemWithCheckbox):
+                cb = wid.ids.check
+                if cb.active:
+                    print(wid.text, wid.secondary_text)
+                    self._selBusses.append(cb)
+
+    def on_kv_post(self, base_widget):
+        menu_items = [
+            {
+                "viewclass": "OneLineListItem",
+                "text": "Minimize",
+                "on_release": lambda x="Minimize": self.set_sense(x)
+            },
+            {
+                "viewclass": "OneLineListItem",
+                "text": "Maximize",
+                "on_release": lambda x="Maximize": self.set_sense(x)
+            },
+            {
+                "viewclass": "OneLineListItem",
+                "text": "Seek Value",
+                "on_release": lambda x="Seek Value": self.set_sense(x)
+            }
+        ]
+
+        self.menu = MDDropdownMenu(
+            caller=self.ids.caller, items=menu_items, width_mult=3
+        )
+
+    def drop_sense_menu(self):
+        self.menu.open()
+
+    def set_sense(self, value):
+        self.ids.caller.text = value
+        self.menu.dismiss()
+
+    def manage_store_button_enabled_state(self):
+        self.ids.btnStore.disabled = len(self._selBusses) == 0
+
+    def reload_metric_values(self):
+        metrics = []
+        common_limit = None
+        common_obj = None
+        common_sense = None
+        have_no_metric_busses = False
+
+        self.ids.metricValueBox.disabled = len(self._selBusses) == 0
+
+        ''' Gather up the list of all metrics relevant to the selection'''
+        for b in self._selBusses:
+            m = self.project.get_metric(self._currentMetricCategory, b)
+            if m is None:
+                have_no_metric_busses = True
+            else:
+                metrics.append(m)
+
+        if not have_no_metric_busses:
+            for m in metrics:
+                if common_limit is None:
+                    common_limit = m.metric.limit
+                    common_obj = m.metric.objective
+                    common_sense = m.metric.improvement_type
+                else:
+                    if common_limit != m.metric.limit:
+                        common_limit = None
+                        break
+                    if common_obj != m.metric.objective:
+                        common_obj = None
+                        break
+                    if common_sense != m.metric.improvement_type:
+                        common_sense = None
+                        break
+        else:
+            common_limit = None
+            common_obj = None
+            common_sense = None
+
+        is_varied = len(metrics) > 0
+
+        if common_limit is None:
+            self.ids.limitText.set_varied_mode() if is_varied else\
+                self.ids.limitText.set_not_set_mode()
+        else:
+            self.ids.limitText.text = str(common_limit)
+
+        if common_obj is None:
+            self.ids.objectiveText.set_varied_mode() if is_varied else\
+                self.ids.objectiveText.set_not_set_mode()
+        else:
+            self.ids.objectiveText.text = str(common_obj)
+
+        if common_sense is None:
+            self.ids.caller.text = "None or Varied"
+        else:
+            self.ids.caller.text = str(common_sense.name)
+
+    @staticmethod
+    def __parse_float(strval):
+        try:
+            return float(strval)
+        except ValueError:
+            return None
+
+    def store_metrics(self):
+        limit = MetricConfigurationScreen.__parse_float(self.ids.limitText.text)
+        obj = MetricConfigurationScreen.__parse_float(self.ids.objectiveText.text)
+        sense = ImprovementType.parse(self.ids.caller.text)
+
+        err = Metric.validate_metric_values(limit, obj, sense, False)
+
+        if err:
+            self.__show_invalid_metric_value_popup(err)
+            return
+
+        if limit is None or obj is None or sense is None:
+            self.__show_missing_metric_value_popup()
+        else:
+            for bus in self._selBusses:
+                accum = MetricTimeAccumulator(Metric(limit, obj, sense))
+                self.project.add_metric(self._currentMetricCategory, bus, accum)
+
+        self.reload_metric_list()
+
+    def reset_metric_list_label(self):
+        """Resets the label atop the list of all defined metrics to include, or
+           not, the current metric category.
+        """
+        if self._currentMetricCategory is None:
+            self.ids.currMetriclabel.text = "Defined Metrics"
+
+        elif self._currentMetricCategory == "None":
+            self.ids.currMetriclabel.text = "Defined Metrics"
+
+        else:
+            self.ids.currMetriclabel.text = \
+                "Defined \"" + self._currentMetricCategory + "\" Metrics"
+
+    def manage_selection_buttons_enabled_state(self):
+        numCldrn = len(self.ids.interlist.children) == 0
+        self.ids.btnSelectAll.disabled = numCldrn
+        self.ids.btnDeselectAll.disabled = numCldrn
+
+    def deselect_all_metric_objects(self):
+        for wid in self.ids.interlist.children:
+            if isinstance(wid, BusListItemWithCheckbox):
+                wid.ids.check.active = False
+
+    def select_all_metric_objects(self):
+        self._selBusses.clear()
+        for wid in self.ids.interlist.children:
+            if isinstance(wid, BusListItemWithCheckbox):
+                wid.ids.check.active = True
+                self._selBusses.append(wid.text)
+
+    def reload_metric_list(self):
+        """Reloads the list of all defined metrics.
+
+        This method creates a list item for all metrics previously defined for
+        the current category.
+        """
+        self.ids.metriclist.clear_widgets()
+        self.reset_metric_list_label()
+        manager = self.project.get_manager(self._currentMetricCategory)
+
+        if manager is None: return
+
+        list = self.ids.metriclist
+        list.active = False
+        for key, m in manager.all_metrics.items():
+            txt = self._currentMetricCategory + " Metric for " + key
+            deets = "Limit=" + str(m.metric.limit) + ", " + \
+                "Objective=" + str(m.metric.objective) + ", " + \
+                "Sense=" + m.metric.improvement_type.name
+            bItem = MetricListItem(text=txt, secondary_text=deets)
+            bItem.bus = key
+            bItem.ids.left_icon.icon = self._metricIcons[self._currentMetricCategory]
+            bItem.ids.trash_can.bind(on_release=self.on_delete_metric)
+            list.add_widget(bItem)
+
+        list.active = True
+
+    def on_delete_metric(self, data):
+        bus = data.listItem.bus
+        self.project.remove_metric(self._currentMetricCategory, bus)
+        self.reload_metric_list()
+        self.reload_metric_values()
+
+    def on_item_check_changed(self, ckb, value):
+        bus = ckb.listItem.text
+        if value:
+            self._selBusses.append(bus)
+        else:
+            self._selBusses.remove(bus)
+
+        self.reload_metric_values()
+        self.manage_store_button_enabled_state()
+
+    def configure_voltage_metrics(self):
+        self._currentMetricCategory = "Voltage"
+        self.ids.interlabel.text = "Busses"
+        self.load_bussed_into_list()
+        self.reload_metric_list()
+        self.reload_metric_values()
+        self.manage_selection_buttons_enabled_state()
+
+    def configure_some_other_metrics(self):
+        self._currentMetricCategory = "Unassigned"
+        self._selBusses.clear()
+        self.ids.interlist.clear_widgets()
+        self.ids.interlabel.text = "Metric Objects"
+        self.reload_metric_list()
+        self.reload_metric_values()
+        self.manage_selection_buttons_enabled_state()
+        print("I'm passing on the other issue...")
+
+    def _return_to_main_screen(self, dt):
+        self.manager.current = "ssim"
+
+    def __show_missing_metric_value_popup(self):
+        content = MissingMetricValuesPopupContent()
+
+        popup = Popup(
+            title='Missing Metric Values', content=content, auto_dismiss=False,
+            size_hint=(0.4, 0.4)
+            )
+        content.ids.dismissBtn.bind(on_press=popup.dismiss)
+        popup.open()
+        return
+
+    def __show_invalid_metric_value_popup(self, msg):
+        content = MessagePopupContent()
+
+        popup = Popup(
+            title='Invalid Metric Values', content=content, auto_dismiss=False,
+            size_hint=(0.4, 0.4)
+            )
+        content.ids.msg_label.text = str(msg)
+        content.ids.dismissBtn.bind(on_press=popup.dismiss)
+        popup.open()
+        return
+
+    def __show_no_grid_model_popup(self):
+        content = NoGridPopupContent()
+
+        popup = Popup(
+            title='No Grid Model', content=content, auto_dismiss=False,
+            size_hint=(0.4, 0.4)
+            )
+        content.ids.dismissBtn.bind(on_press=popup.dismiss)
+        content.ids.mainScreenBtn.bind(on_press=popup.dismiss)
+        content.ids.mainScreenBtn.bind(on_press=self._return_to_main_screen)
+        popup.open()
+        return
+
+    def load_bussed_into_list(self):
+        self._selBusses.clear()
+        list = self.ids.interlist
+        list.clear_widgets()
+        list.text = "Busses"
+
+        if self.project._grid_model is None:
+            self.__show_no_grid_model_popup()
+            return
+
+        busses = self.project._grid_model.bus_names
+        list.active = False
+        for x in busses:
+            bItem = BusListItemWithCheckbox(text=str(x))
+            bItem.ids.check.bind(active=self.on_item_check_changed)
+            list.add_widget(bItem)
+
+        list.active = True
+
 class RunSimulationScreen(SSimBaseScreen):
 
     def __init__(self, *args, **kwargs):
@@ -869,7 +1004,7 @@
         self.selected_configurations: List[Configuration] = []
         self.storage_options: List[StorageOptions] = []
         self._run_thread = None
-    
+
     def on_enter(self):
         # # clear the MDList every time the RunSimulationScreen is opened
         # # TO DO: Keep track of selected configs
@@ -882,7 +1017,7 @@
         for config in self.project.configurations():
             self.configurations.append(config)
             print(config._id)
-            
+
         # populate the UI with the list of configurations
         ctr = 1
         for config in self.configurations:
@@ -890,7 +1025,7 @@
             tertiary_detail_text = []
             final_secondary_text = []
             final_tertiary_text = []
-            
+
             for storage in config.storage:
                 if storage is not None:
                     # print(storage)
@@ -900,15 +1035,15 @@
                     secondary_detail_text.append('no storage')
             final_secondary_text = "\n".join(secondary_detail_text)
             final_tertiary_text = "\n".join(tertiary_detail_text)
-            
+
             self.ids.config_list.add_widget(
-                    ListItemWithCheckbox(pk="pk", 
+                    ListItemWithCheckbox(pk="pk",
                                          text=f"Configuration {ctr}",
                                          secondary_text=final_secondary_text,
                                          tertiary_text=final_tertiary_text)
             )
             ctr += 1
-    
+
     def _evaluate(self):
         # step 1: check the configurations that are currently selected
         mdlist = self.ids.config_list # get reference to the configuration list
@@ -934,7 +1069,6 @@
         self._run_thread = Thread(target=self._evaluate)
         self._run_thread.start()
 
-
 class ListItemWithCheckbox(TwoLineAvatarIconListItem):
 
     def __init__(self, pk=None, **kwargs):
@@ -946,339 +1080,19 @@
         print(the_list_item)
         self.parent.remove_widget(the_list_item)
 
-    
 class LeftCheckbox(ILeftBodyTouch, MDCheckbox):
     '''Custom left container'''
-    
+
     def __init__(self, pk=None, **kwargs):
         super().__init__(**kwargs)
         self.pk = pk
-    
+
     def toggle_configuration_check(self, check):
         # print(check)
         # if check.active:
         #     print('Configuration checked')
         # print("selection made")
         pass
->>>>>>> a18e283b
-
-class LeftCheckbox(ILeftBodyTouch, MDCheckbox):
-    pass
-
-class MetricConfigurationScreen(SSimBaseScreen):
-
-    _selBusses = []
-    _currentMetricCategory = "None"
-    _metricIcons = {"Voltage": "lightning-bolt-circle", "Unassigned": "chart-line"}
-
-    def __reset_checked_bus_list(self):
-        self._selBusses.clear()
-        for wid in self.ids.interlist.children:
-            if isinstance(wid, BusListItemWithCheckbox):
-                cb = wid.ids.check
-                if cb.active:
-                    print(wid.text, wid.secondary_text)
-                    self._selBusses.append(cb)
-
-    def on_kv_post(self, base_widget):
-        menu_items = [
-            {
-                "viewclass": "OneLineListItem",
-                "text": "Minimize",
-                "on_release": lambda x="Minimize": self.set_sense(x)
-            },
-            {
-                "viewclass": "OneLineListItem",
-                "text": "Maximize",
-                "on_release": lambda x="Maximize": self.set_sense(x)
-            },
-            {
-                "viewclass": "OneLineListItem",
-                "text": "Seek Value",
-                "on_release": lambda x="Seek Value": self.set_sense(x)
-            }
-        ]
-
-        self.menu = MDDropdownMenu(
-            caller=self.ids.caller, items=menu_items, width_mult=3
-        )
-
-    def drop_sense_menu(self):
-        self.menu.open()
-
-    def set_sense(self, value):
-        self.ids.caller.text = value
-        self.menu.dismiss()
-
-    def manage_store_button_enabled_state(self):
-        self.ids.btnStore.disabled = len(self._selBusses) == 0
-
-    def reload_metric_values(self):
-        metrics = []
-        common_limit = None
-        common_obj = None
-        common_sense = None
-        have_no_metric_busses = False
-
-        self.ids.metricValueBox.disabled = len(self._selBusses) == 0
-
-        ''' Gather up the list of all metrics relevant to the selection'''
-        for b in self._selBusses:
-            m = self.project.get_metric(self._currentMetricCategory, b)
-            if m is None:
-                have_no_metric_busses = True
-            else:
-                metrics.append(m)
-
-        if not have_no_metric_busses:
-            for m in metrics:
-                if common_limit is None:
-                    common_limit = m.metric.limit
-                    common_obj = m.metric.objective
-                    common_sense = m.metric.improvement_type
-                else:
-                    if common_limit != m.metric.limit:
-                        common_limit = None
-                        break
-                    if common_obj != m.metric.objective:
-                        common_obj = None
-                        break
-                    if common_sense != m.metric.improvement_type:
-                        common_sense = None
-                        break
-        else:
-            common_limit = None
-            common_obj = None
-            common_sense = None
-
-        is_varied = len(metrics) > 0
-
-        if common_limit is None:
-            self.ids.limitText.set_varied_mode() if is_varied else\
-                self.ids.limitText.set_not_set_mode()
-        else:
-            self.ids.limitText.text = str(common_limit)
-
-        if common_obj is None:
-            self.ids.objectiveText.set_varied_mode() if is_varied else\
-                self.ids.objectiveText.set_not_set_mode()
-        else:
-            self.ids.objectiveText.text = str(common_obj)
-
-        if common_sense is None:
-            self.ids.caller.text = "None or Varied"
-        else:
-            self.ids.caller.text = str(common_sense.name)
-
-    @staticmethod
-    def __parse_float(strval):
-        try:
-            return float(strval)
-        except ValueError:
-            return None
-
-    def store_metrics(self):
-        limit = MetricConfigurationScreen.__parse_float(self.ids.limitText.text)
-        obj = MetricConfigurationScreen.__parse_float(self.ids.objectiveText.text)
-        sense = ImprovementType.parse(self.ids.caller.text)
-
-        err = Metric.validate_metric_values(limit, obj, sense, False)
-
-        if err:
-            self.__show_invalid_metric_value_popup(err)
-            return
-
-        if limit is None or obj is None or sense is None:
-            self.__show_missing_metric_value_popup()
-        else:
-            for bus in self._selBusses:
-                accum = MetricTimeAccumulator(Metric(limit, obj, sense))
-                self.project.add_metric(self._currentMetricCategory, bus, accum)
-
-        self.reload_metric_list()
-
-    def reset_metric_list_label(self):
-        """Resets the label atop the list of all defined metrics to include, or
-           not, the current metric category.
-        """
-        if self._currentMetricCategory is None:
-            self.ids.currMetriclabel.text = "Defined Metrics"
-
-        elif self._currentMetricCategory == "None":
-            self.ids.currMetriclabel.text = "Defined Metrics"
-
-        else:
-            self.ids.currMetriclabel.text = \
-                "Defined \"" + self._currentMetricCategory + "\" Metrics"
-
-    def manage_selection_buttons_enabled_state(self):
-        numCldrn = len(self.ids.interlist.children) == 0
-        self.ids.btnSelectAll.disabled = numCldrn
-        self.ids.btnDeselectAll.disabled = numCldrn
-
-    def deselect_all_metric_objects(self):
-        for wid in self.ids.interlist.children:
-            if isinstance(wid, BusListItemWithCheckbox):
-                wid.ids.check.active = False
-
-    def select_all_metric_objects(self):
-        self._selBusses.clear()
-        for wid in self.ids.interlist.children:
-            if isinstance(wid, BusListItemWithCheckbox):
-                wid.ids.check.active = True
-                self._selBusses.append(wid.text)
-
-    def reload_metric_list(self):
-        """Reloads the list of all defined metrics.
-
-        This method creates a list item for all metrics previously defined for
-        the current category.
-        """
-        self.ids.metriclist.clear_widgets()
-        self.reset_metric_list_label()
-        manager = self.project.get_manager(self._currentMetricCategory)
-
-        if manager is None: return
-
-        list = self.ids.metriclist
-        list.active = False
-        for key, m in manager.all_metrics.items():
-            txt = self._currentMetricCategory + " Metric for " + key
-            deets = "Limit=" + str(m.metric.limit) + ", " + \
-                "Objective=" + str(m.metric.objective) + ", " + \
-                "Sense=" + m.metric.improvement_type.name
-            bItem = MetricListItem(text=txt, secondary_text=deets)
-            bItem.bus = key
-            bItem.ids.left_icon.icon = self._metricIcons[self._currentMetricCategory]
-            bItem.ids.trash_can.bind(on_release=self.on_delete_metric)
-            list.add_widget(bItem)
-
-        list.active = True
-
-    def on_delete_metric(self, data):
-        bus = data.listItem.bus
-        self.project.remove_metric(self._currentMetricCategory, bus)
-        self.reload_metric_list()
-        self.reload_metric_values()
-
-    def on_item_check_changed(self, ckb, value):
-        bus = ckb.listItem.text
-        if value:
-            self._selBusses.append(bus)
-        else:
-            self._selBusses.remove(bus)
-
-        self.reload_metric_values()
-        self.manage_store_button_enabled_state()
-
-    def configure_voltage_metrics(self):
-        self._currentMetricCategory = "Voltage"
-        self.ids.interlabel.text = "Busses"
-        self.load_bussed_into_list()
-        self.reload_metric_list()
-        self.reload_metric_values()
-        self.manage_selection_buttons_enabled_state()
-
-    def configure_some_other_metrics(self):
-        self._currentMetricCategory = "Unassigned"
-        self._selBusses.clear()
-        self.ids.interlist.clear_widgets()
-        self.ids.interlabel.text = "Metric Objects"
-        self.reload_metric_list()
-        self.reload_metric_values()
-        self.manage_selection_buttons_enabled_state()
-        print("I'm passing on the other issue...")
-
-    def _return_to_main_screen(self, dt):
-        self.manager.current = "ssim"
-
-    def __show_missing_metric_value_popup(self):
-        content = MissingMetricValuesPopupContent()
-
-        popup = Popup(
-            title='Missing Metric Values', content=content, auto_dismiss=False,
-            size_hint=(0.4, 0.4)
-            )
-        content.ids.dismissBtn.bind(on_press=popup.dismiss)
-        popup.open()
-        return
-
-    def __show_invalid_metric_value_popup(self, msg):
-        content = MessagePopupContent()
-
-        popup = Popup(
-            title='Invalid Metric Values', content=content, auto_dismiss=False,
-            size_hint=(0.4, 0.4)
-            )
-        content.ids.msg_label.text = str(msg)
-        content.ids.dismissBtn.bind(on_press=popup.dismiss)
-        popup.open()
-        return
-
-    def __show_no_grid_model_popup(self):
-        content = NoGridPopupContent()
-
-        popup = Popup(
-            title='No Grid Model', content=content, auto_dismiss=False,
-            size_hint=(0.4, 0.4)
-            )
-        content.ids.dismissBtn.bind(on_press=popup.dismiss)
-        content.ids.mainScreenBtn.bind(on_press=popup.dismiss)
-        content.ids.mainScreenBtn.bind(on_press=self._return_to_main_screen)
-        popup.open()
-        return
-
-    def load_bussed_into_list(self):
-        self._selBusses.clear()
-        list = self.ids.interlist
-        list.clear_widgets()
-        list.text = "Busses"
-
-        if self.project._grid_model is None:
-            self.__show_no_grid_model_popup()
-            return
-
-        busses = self.project._grid_model.bus_names
-        list.active = False
-        for x in busses:
-            bItem = BusListItemWithCheckbox(text=str(x))
-            bItem.ids.check.bind(active=self.on_item_check_changed)
-            list.add_widget(bItem)
-
-        list.active = True
-
-class RunSimulationScreen(SSimBaseScreen):
-
-    def on_enter(self):
-        self.populate_confgurations()
-        for i in range(20):
-            # self.ids.config_list.add_widget(
-            #     TwoLineIconListItem(text=f"Single-line item {i}",
-            #                         secondary_text="Details")
-            # )
-            self.ids.config_list.add_widget(
-                ListItemWithCheckbox(pk="pk",
-                                     text=f"Single-line item {i}",
-                                     secondary_text="Details")
-            )
-
-    def populate_confgurations(self):
-        # item_list = self.ids.interlist
-        # TODO: Need to populate the MDlist dynamically
-        configs = self.project.configurations
-
-class ListItemWithCheckbox(TwoLineAvatarIconListItem):
-
-    def __init__(self, pk=None, **kwargs):
-        super().__init__(**kwargs)
-        self.pk = pk
-
-    def delete_item(self, the_list_item):
-        self.parent.remove_widget(the_list_item)
-
-class LeftCheckbox(ILeftBodyTouch, MDCheckbox):
-    '''Custom left container'''
-    pass
 
 class SelectGridDialog(FloatLayout):
     load = ObjectProperty(None)
@@ -1339,10 +1153,7 @@
     def select_grid_model(self):
         chooser = SelectGridDialog(
             load=self.load_grid, cancel=self.dismiss_popup)
-<<<<<<< HEAD
-
-=======
->>>>>>> a18e283b
+
         self._popup = Popup(title="select grid model", content=chooser)
         self._popup.open()
 
@@ -1357,19 +1168,8 @@
 
     def do_run_simulation(self):
         self.manager.current = "run-sim"
-<<<<<<< HEAD
         if self.project.grid_model is None:
             _show_no_grid_popup("ssim", self.manager)
-=======
-        if self.project._grid_model is None:
-            poppup_content = NoGridPopupContent()
-            poppup_content.orientation = "vertical"
-            popup = Popup(title='No Grid Model', content=poppup_content,
-                          auto_dismiss=False, size_hint=(0.4, 0.4))
-            poppup_content.ids.dismissBtn.bind(on_press=popup.dismiss)
-            # open the popup
-            popup.open()
->>>>>>> a18e283b
             return
 
 
