"""Storage Sizing and Placement Kivy application"""
from contextlib import ExitStack
import itertools
import os
import re
import pandas as pd
from threading import Thread
import matplotlib.pyplot as plt
from typing import List

import numpy as np

from math import cos, hypot

import matplotlib
import matplotlib.pyplot as plt
from matplotlib.figure import Figure
from matplotlib.collections import LineCollection
from kivy.garden.matplotlib.backend_kivyagg import FigureCanvasKivyAgg


import opendssdirect as dssdirect
from importlib_resources import files, as_file

from ssim.metrics import ImprovementType, Metric, MetricTimeAccumulator

import kivy
import functools
from kivymd.app import MDApp
from ssim.ui import Project, StorageOptions, is_valid_opendss_name
from kivy.logger import Logger, LOG_LEVELS
from kivy.uix.floatlayout import FloatLayout
from kivymd.uix.list import IRightBodyTouch, ILeftBodyTouch, TwoLineAvatarIconListItem, OneLineAvatarIconListItem
from kivy.uix.boxlayout import BoxLayout
from kivy.garden.matplotlib.backend_kivyagg import FigureCanvasKivyAgg
from kivy.uix.screenmanager import Screen, ScreenManager
from kivy.properties import ObjectProperty, StringProperty, NumericProperty
from kivy.uix.popup import Popup
from kivy.uix.boxlayout import BoxLayout
from kivy.core.text import LabelBase
from kivy.clock import Clock
from kivy.uix.behaviors import FocusBehavior
from kivymd.uix.menu import MDDropdownMenu
from kivymd.uix.button import MDFlatButton, MDRectangleFlatIconButton
from kivymd.uix.list import OneLineListItem
<<<<<<< HEAD
from kivymd.uix.tab import MDTabsBase
=======
from kivy.uix.recycleview import RecycleView
from kivy.uix.recycleboxlayout import RecycleBoxLayout
from kivy.uix.recycleview.views import RecycleDataViewBehavior
from kivy.uix.scrollview import ScrollView
from kivy.uix.textinput import TextInput
>>>>>>> 7c69ee5d

from kivymd.app import MDApp
from kivymd.uix.list import (
    TwoLineAvatarIconListItem,
    TwoLineIconListItem,
    ILeftBodyTouch,
    OneLineRightIconListItem,
    MDList
)
from kivymd.uix.selectioncontrol import MDCheckbox
from kivymd.uix.textfield import MDTextField
from kivymd.uix.label import MDLabel

from ssim.ui import (
    Configuration,
    Project,
    StorageOptions,
    ProjectResults,
    Results,
    is_valid_opendss_name
)


_FONT_FILES = {
    "exo_regular": "Exo2-Regular.ttf",
    "exo_bold": "Exo2-Bold.ttf",
    "exo_italic": "Exo2-Italic.ttf",
    "opensans_regular": "OpenSans-Regular.ttf",
    "opensans_bold": "OpenSans-Bold.ttf",
    "opensans_italic": "OpenSans-Italic.ttf"
}


_IMAGE_FILES = [
    "button_down.png", "button_normal.png", "gray.png", "white.png"
]


_KV_FILES = ["common.kv", "ssim.kv"]


def parse_float(strval) -> float:
    """A utility method to parse a string into a floating point value.

    This differs from a raw cast (float(strval)) in that it swallows
    exceptions.

    Parameters
    ----------
    strval
        The string to try and parse into a floating point number.

    Returns
    -------
    float:
        The value that resulted from parsing the supplied string to a float
        or None if the cast attempt caused an exception.
    """
    try:
        return float(strval)
    except ValueError:
        return None


def parse_float_or_str(strval):
    """A utility method to parse a string into a floating point value or
     leave it as is if the cast fails.

    This used parse_float and if that fails, this returns the supplied input string.

    Parameters
    ----------
    strval
        The string to try and parse into a floating point number.

    Returns
    -------
    float or str:
        This returns None if the supplied input string is None.  Otherwise, it
        tries to cast the input string to a float.   If that succeeds, then the
        float is returned.  If it doesn't, then the supplied string is returned
        unaltered.
    """
    if not strval: return None
    flt = parse_float(strval)
    return strval if not flt else flt


class SSimApp(MDApp):

    def __init__(self, *args, **kwargs):
        self.project = Project("unnamed")
        super().__init__(*args, **kwargs)

    def build(self):

        screen_manager = ScreenManager()
        screen_manager.add_widget(SSimScreen(self.project, name="ssim"))
        screen_manager.add_widget(
            DERConfigurationScreen(self.project, name="der-config"))
        screen_manager.add_widget(
            LoadConfigurationScreen(self.project, name="load-config"))
        screen_manager.add_widget(
            MetricConfigurationScreen(self.project, name="metric-config"))
        screen_manager.add_widget(
            RunSimulationScreen(self.project, name="run-sim"))
        screen_manager.add_widget(
            ResultsVisualizeScreen(self.project, name="results-visualize"))
        screen_manager.add_widget(
            ResultsSummaryScreen(self.project, name="results-summary"))
        screen_manager.add_widget(
            ResultsCompareScreen(self.project, name="results-compare"))
        screen_manager.add_widget(
            ResultsDetailScreen(self.project, name="results-detail"))    
        screen_manager.current = "ssim"

        return screen_manager


class SSimBaseScreen(Screen):
    """Base class for screens that holds the fundamental ssim data structures.

    Attributes:
        project : :py:class:`ssim.ui.Project`

    Parameters
    ----------
    project : ssim.ui.Project
        Project object where the simulation configuration is being constructed.
    """

    def __init__(self, project, *args, **kwargs):
        self.project = project
        self.project_results = ProjectResults(self.project)
        super().__init__(*args, **kwargs)


class DiagramPlot(BoxLayout):

    def reset_plot(self):
        self.clear_widgets()
        self.add_widget(FigureCanvasKivyAgg(plt.gcf()))

    def display_plot_error(self, msg):
        self.clear_widgets()
        self.add_widget(MDLabel(text=msg))


class LeftCheckBox(ILeftBodyTouch, MDCheckbox):
    pass


class BusListItem(TwoLineIconListItem):

    def __init__(self, busname, busphases, *args, **kwargs):
        super().__init__(*args, **kwargs)

        self.text = busname
        self.secondary_text = str(busphases)

    def mark(self, check, the_list_item):
        """mark the task as complete or incomplete"""
        if check.active:
            self.parent.parent.parent.add_bus(the_list_item)
        else:
            self.parent.parent.parent.remove_bus(the_list_item)

    @property
    def active(self):
        return self.ids.selected.active


class TextFieldFloat(MDTextField):
    SIMPLE_FLOAT = re.compile(r"(\+|-)?\d*(\.\d*)?$")

    def __init__(self, *args, **kwargs):
        super().__init__(*args, **kwargs)
        self.helper_text_mode = "on_focus"
        self.helper_text = "Input value and press enter"

    def text_valid(self):
        return TextFieldFloat.SIMPLE_FLOAT.match(self.text) is not None

    def set_text(self, instance, value):
        if value == "":
            return
        self.set_error_message()

    def set_error_message(self):
        if not self.text_valid():
            self.error = True
            self.helper_text = "You must enter a number."
        else:
            self.error = False
            self.helper_text = "Input value and press enter"


class TextFieldMultiFloat(MDTextField):
    SIMPLE_FLOAT = re.compile(r"(\+|-)?\d*(\.\d*)?$")

    def __init__(self, *args, **kwargs):
        super().__init__(*args, **kwargs)
        self.helper_text_mode = "on_focus"
        self.helper_text = "Input numeric value"

    def text_valid(self):
        return TextFieldMultiFloat.SIMPLE_FLOAT.match(self.text) is not None

    def set_text(self, instance, value):
        if value == "":
            return
        self.set_error_message()

    def set_varied_mode(self):
        self.text = ""
        self.helper_text = "Multiple varied values"
        self.error = False

    def set_not_set_mode(self):
        self.text = ""
        self.helper_text = "No values set"
        self.error = False

    def set_error_message(self):
        if not self.text_valid():
            self.error = True
            self.helper_text = "You must enter a number."
        else:
            self.error = False
            self.helper_text = "Input numeric value"


class TextFieldPositiveFloat(MDTextField):
    POSITIVE_FLOAT = re.compile(r"\d*(\.\d*)?$")

    def __init__(self, *args, **kwargs):
        super().__init__(*args, **kwargs)
        self.helper_text_mode = "on_focus"
        self.helper_text = "Input value and press enter"

    def text_valid(self):
        return TextFieldPositiveFloat.POSITIVE_FLOAT.match(self.text) is not None

    def set_text(self, instance, value):
        if value == "":
            return
        self.set_error_message()

    def set_error_message(self):
        if not self.text_valid():
            self.error = True
            self.helper_text = "You must enter a non-negative number."
        else:
            self.error = False
            self.helper_text = "Input value and press enter"


class TextFieldPositivePercentage(MDTextField):
    POSITIVE_FLOAT = re.compile(r"\d*(\.\d*)?$")

    def __init__(self, *args, **kwargs):
        super().__init__(*args, **kwargs)
        self.helper_text_mode = "on_focus"
        self.helper_text = "Input percentage value (0-100)"

    def text_valid(self):
        if TextFieldPositivePercentage.POSITIVE_FLOAT.match(self.text) is None:
            return False

        value = float(self.text)
        if value < 0.0: return False
        if value > 100: return False
        return True

    def set_text(self, instance, value):
        if value == "":
            return
        self.set_error_message()

    def set_error_message(self):
        if not self.text_valid():
            self.error = True
            self.helper_text = "You must enter a value between 0 and 100."
        else:
            self.error = False
            self.helper_text = "Input percentage value"

    def percentage(self):
        return float(self.text)

    def fraction(self):
        return self.percentage() / 100.0


class EditableSetList(MDList):
    options = ObjectProperty(set())

    def __init__(self, *args, **kwargs):
        super().__init__(*args, **kwargs)
        self.bind(
            options=self._update_display
        )

    def _update_display(self, instance, options):
        self.clear_widgets()
        for item in sorted(options):
            self.add_widget(
                EditableSetListItem(item, text=str(item))
            )

    def add_item(self, item):
        """Add an item to the set."""
        self.options = self.options.union(set([item]))

    def remove_item(self, item):
        """Remove an item from the set."""
        # Don't use set.remove() since we must return a new object
        # to trigger the _update_display callback throug kivy
        self.options = self.options - set([item])


class EditableSetListItem(OneLineRightIconListItem):
    """List item with one line and a delete button"""

    def __init__(self, item, *args, **kwargs):
        super().__init__(*args, **kwargs)
        self._value = item
        self.ids.delete.bind(
            on_release=self._delete_item
        )

    def _delete_item(self, item):
        self.parent.remove_item(self._value)


class TextFieldOpenDSSName(MDTextField):
    """Text field that enforces OpenDSS name requirements."""

    def __init__(self, *args, **kwargs):
        super().__init__(*args, **kwargs)

    def text_valid(self):
        return is_valid_opendss_name(self.text)

    def set_text(self, instance, value):
        if value == "":
            self.error = True
        else:
            self.set_error_message()

    def set_error_message(self):
        if not self.text_valid():
            self.error = True
        else:
            self.error = False


class StorageConfigurationScreen(SSimBaseScreen):
    """Configure a single energy storage device."""

    def __init__(self, der_screen, ess: StorageOptions, *args, **kwargs):
        super().__init__(der_screen.project, *args, **kwargs)
        self._der_screen = der_screen
        self.ids.power_input.bind(
            on_text_validate=self._add_device_power
        )
        self.ids.duration_input.bind(
            on_text_validate=self._add_device_duration
        )
        self.ids.device_name.bind(
            on_text_validate=self._check_name
        )
        self.options = ess
        self.initialize_widgets()

    def initialize_widgets(self):
        if self.options is None: return

        for power in self.options.power:
            self.ids.power_list.add_item(power)

        for duration in self.options.duration:
            self.ids.duration_list.add_item(duration)

        self.ids.device_name.text = self.options.name

        for bus_list_item in self.ids.bus_list.children:
            if bus_list_item.text in self.options.busses:
                bus_list_item.ids.selected.active = True

        self.ids.required.active = self.options.required

        Clock.schedule_once(lambda dt: self._refocus_field(self.ids.device_name), 0.05)

    def on_kv_post(self, base_widget):
        self.ids.bus_list.clear_widgets()
        for bus in self.project.bus_names:
            bus_list_item = BusListItem(bus, self.project.phases(bus))
            self.ids.bus_list.add_widget(bus_list_item)

    def _check_name(self, textfield):
        if not textfield.text_valid():
            textfield.helper_text = "invalid name"
            textfield.error = True
            return False
        existing_names = {name.lower() for name in self.project.storage_names}
        if textfield.text.lower() in existing_names:
            textfield.helper_text = "Name already exists"
            textfield.error = True
            return False
        textfield.error = False
        return True

    def _add_option(self, optionlist, textfield):
        if textfield.text_valid():
            value = float(textfield.text)
            optionlist.add_item(value)
            textfield.text = ""
            Clock.schedule_once(lambda dt: self._refocus_field(textfield), 0.05)
        else:
            textfield.set_error_message()

    def _refocus_field(self, textfield):
        textfield.focus = True

    def _add_device_duration(self, textfield):
        self._add_option(self.ids.duration_list, textfield)

    def _add_device_power(self, textfield):
        self._add_option(self.ids.power_list, textfield)

    @property
    def _ess_powers(self):
        return list(self.ids.power_list.options)

    @property
    def _ess_durations(self):
        return list(self.ids.duration_list.options)

    @property
    def _selected_busses(self):
        return list(
            bus_item.text
            for bus_item in self.ids.bus_list.children
            if bus_item.active
        )

    def edit_control_params(self):
        self._record_option_data()

        self.manager.add_widget(
            StorageControlConfigurationScreen(
                self, self.project, self.options, name="configure-storage-controls"
            )
        )

        self.manager.current = "configure-storage-controls"

    def _record_option_data(self) -> StorageOptions:

        if self.options:
            self.options.power = self._ess_powers
            self.options.duration = self._ess_durations
            self.options.busses = self._selected_busses
            self.options.required = self.ids.required.active
            self.options.name = self.ids.device_name.text
            self.options.phases = 3
        else:
            self.options = StorageOptions(
                self.ids.device_name.text,
                3,
                self._ess_powers,
                self._ess_durations,
                self._selected_busses,
                required=self.ids.required.active
            )

    def __show_invalid_input_values_popup(self, msg):
        content = MessagePopupContent()

        popup = Popup(
            title='Invalid Storage Input', content=content, auto_dismiss=False,
            size_hint=(0.4, 0.4)
            )
        content.ids.msg_label.text = str(msg)
        content.ids.dismissBtn.bind(on_press=popup.dismiss)
        popup.open()
        return

    def show_error(self, msg):
        if msg:
            self.__show_invalid_input_values_popup(msg)
            return True

        return False

    def save(self):
        self._record_option_data()

        if not self.options.valid:
            Logger.error(
                "invalid storage configuration - "
                f"name: {self.options.name}, "
                f"powers: {self.options.power}, "
                f"durations: {self.options.duration}, "
                f"busses: {self.options.busses}"
            )

        if self.show_error(self.options.validate_name()): return
        if self.show_error(self.options.validate_soc_values()): return
        if self.show_error(self.options.validate_power_values()):  return
        if self.show_error(self.options.validate_duration_values()): return
        if self.show_error(self.options.validate_busses()): return
        if self.show_error(self.options.validate_controls()): return

        #self._der_screen.add_ess(self.options)
        self.manager.current = "der-config"
        self.manager.remove_widget(self)

    def cancel(self):
        #if self._editing is not None:
            # Restore the original device
        #    self._der_screen.add_ess(self._editing)
        self.manager.current = "der-config"
        self.manager.remove_widget(self)

    def on_enter(self, *args):
        return super().on_enter(*args)


class XYGridView(RecycleView):

    def extract_x_vals(self) -> list:
        return [parse_float_or_str(child.x_value) for child in self.children[0].children]

    def extract_y_vals(self) -> list:
        return [parse_float_or_str(child.y_value) for child in self.children[0].children]


class XYGridViewLayout(FocusBehavior, RecycleBoxLayout):
    pass


class XYGridViewItem(RecycleDataViewBehavior, BoxLayout):
    index = NumericProperty()

    @property
    def x_value(self):
        return parse_float_or_str(self.ids.x_field.text)

    @property
    def y_value(self):
        return parse_float_or_str(self.ids.y_field.text)

    def refresh_view_attrs(self, rv, index, data):
        self.index = index
        self.ids.x_field.text = str(data['x'])
        self.ids.y_field.text = str(data['y'])

    def on_delete_button(self):
        self.parent.parent.data.pop(self.index)


class XYItemTextField(TextInput):
    def __init__(self, *args, **kwargs):
        super().__init__(*args, **kwargs)
        self.def_back_color = self.background_color
        self.bind(text = self.set_error_message)
        self.hint_text = "Enter a number."

    def set_error_message(self, instance, text):
        v = parse_float(text) is not None
        self.background_color = "red" if not v else self.def_back_color


class XYGridHeader(BoxLayout):

    grid = ObjectProperty(None)

    def on_add_button(self):
        self.grid.data.append({'x': 1.0, 'y': 1.0})


class StorageControlConfigurationScreen(SSimBaseScreen):
    """Configure the control strategy of a single energy storage device."""
    def __init__(self, der_screen, config, *args, **kwargs):
        super().__init__(*args, **kwargs)
        self._der_screen = der_screen
        self._options = args[0]

        self.ids.min_soc.text = str(self._options.min_soc*100.0)
        self.ids.max_soc.text = str(self._options.max_soc*100.0)
        self.ids.init_soc.text = str(self._options.initial_soc*100.0)

        self._param_field_map = {}

        Clock.schedule_once(lambda dt: self.__set_focus_clear_sel(self.ids.max_soc), 0.05)
        Clock.schedule_once(lambda dt: self.__set_focus_clear_sel(self.ids.min_soc), 0.05)
        Clock.schedule_once(lambda dt: self.__set_focus_clear_sel(self.ids.init_soc), 0.05)

        self._def_btn_color = '#005376'

        if not self._options is None:
            if self._options.control.mode == "droop":
                self.set_droop_mode()
            elif self._options.control.mode == "voltvar":
                self.set_volt_var_mode()
            elif self._options.control.mode == "voltwatt":
                self.set_volt_watt_mode()
            elif self._options.control.mode == "varwatt":
                self.set_var_watt_mode()
            elif self._options.control.mode == "vv_vw":
                self.set_volt_var_and_volt_watt_mode()
            elif self._options.control.mode == "constantpf":
                self.set_const_power_factor_mode()
            else:
                self.set_droop_mode()

    @staticmethod
    def __set_focus_clear_sel(widget, value = True):
        widget.focus = value
        Clock.schedule_once(lambda dt: widget.cancel_selection(), 0.05)

    def set_mode_label_text(self):
        self.ids.mode_label.text = "Select a control mode for this storage asset: [b]" +\
            self.device_name + "[/b]"

    @property
    def device_name(self):
        return "" if self._options is None else self._options.name

    def set_droop_mode(self):
        self.set_mode("droop", self.ids.droop_mode)
        self.__verify_control_param("p_droop", 500)
        self.__verify_control_param("q_droop", -300)

        pfield = TextFieldFloat(
            hint_text="P Droop", text=str(self._options.control.params["p_droop"])
            )
        qfield = TextFieldFloat(
            hint_text="Q Droop", text=str(self._options.control.params["q_droop"])
            )
        self.ids.param_box.add_widget(pfield)
        self.ids.param_box.add_widget(qfield)
        self.ids.param_box.add_widget(BoxLayout(size_hint=(1.0, 0.8)))

        self._param_field_map.clear()
        self._param_field_map["p_droop"] = pfield
        self._param_field_map["q_droop"] = qfield

        Clock.schedule_once(lambda dt: self.__set_focus_clear_sel(pfield), 0.05)
        Clock.schedule_once(lambda dt: self.__set_focus_clear_sel(qfield), 0.05)

    def set_volt_var_mode(self):
        self.set_mode("voltvar", self.ids.vv_mode)
        self.__verify_control_param("volt_vals", [0.5, 0.95, 1.0, 1.05, 1.5])
        self.__verify_control_param("var_vals", [1.0, 1.0, 0.0, -1.0, -1.0])

        headers = self.make_xy_header("Voltage (p.u.)", "Reactive Power (kVAR)")
        vvs = self._options.control.params["volt_vals"]
        var = self._options.control.params["var_vals"]

        view = self.make_xy_grid(vvs, var)
        self.ids.voltvargrid = view
        headers.grid = view

        self.ids.param_box.add_widget(headers)
        self.ids.param_box.add_widget(view)

    def set_volt_watt_mode(self):
        self.set_mode("voltwatt", self.ids.vw_mode)
        self.__verify_control_param("volt_vals", [0.5, 0.95, 1.0, 1.05, 1.5])
        self.__verify_control_param("watt_vals", [1.0, 1.0, 0.0, -1.0, -1.0])

        headers = self.make_xy_header("Voltage (p.u.)", "Watts (kW)")
        vvs = self._options.control.params["volt_vals"]
        wvs = self._options.control.params["watt_vals"]

        view = self.make_xy_grid(vvs, wvs)
        self.ids.voltwattgrid = view
        headers.grid = view

        self.ids.param_box.add_widget(headers)
        self.ids.param_box.add_widget(view)

    def set_var_watt_mode(self):
        self.set_mode("varwatt", self.ids.var_watt_mode)
        self.__verify_control_param("var_vals", [0.5, 0.95, 1.0, 1.05, 1.5])
        self.__verify_control_param("watt_vals", [1.0, 1.0, 0.0, -1.0, -1.0])

        headers = self.make_xy_header("Reactive Power (kVAR)", "Watts (kW)")
        vvs = self._options.control.params["var_vals"]
        wvs = self._options.control.params["watt_vals"]

        view = self.make_xy_grid(vvs, wvs)
        self.ids.varwattgrid = view
        headers.grid = view

        self.ids.param_box.add_widget(headers)
        self.ids.param_box.add_widget(view)

    def set_volt_var_and_volt_watt_mode(self):
        self.set_mode("vv_vw", self.ids.vv_vw_mode)
        self.__verify_control_param("vv_volt_vals", [0.5, 0.95, 1.0, 1.05, 1.5])
        self.__verify_control_param("vw_volt_vals", [0.5, 0.95, 1.0, 1.05, 1.5])
        self.__verify_control_param("var_vals", [1.0, 1.0, 0.0, -1.0, -1.0])
        self.__verify_control_param("watt_vals", [1.0, 1.0, 0.0, -1.0, -1.0])

        vvheaders = self.make_xy_header("Voltage (p.u.)", "Reactive Power (kVAR)", (1.0, 0.07))
        vwheaders = self.make_xy_header("Voltage (p.u.)", "Watts (kW)", (1.0, 0.07))

        vvvs = self._options.control.params["vv_volt_vals"]
        vars = self._options.control.params["var_vals"]
        vwvs = self._options.control.params["vw_volt_vals"]
        watts = self._options.control.params["watt_vals"]

        vvview = self.make_xy_grid(vvvs, vars, (1.0, 0.93))
        self.ids.voltvargrid = vvview
        vvheaders.grid = vvview

        vwview = self.make_xy_grid(vwvs, watts, (1.0, 0.93))
        self.ids.voltwattgrid = vwview
        vwheaders.grid = vwview

        self.vwdata = vwview.data

        innerBox = BoxLayout(orientation="horizontal")
        self.ids.param_box.add_widget(innerBox)

        vvBox = BoxLayout(orientation="vertical")
        vwBox = BoxLayout(orientation="vertical")

        innerBox.add_widget(vvBox)
        innerBox.add_widget(vwBox)

        vvBox.add_widget(vvheaders)
        vvBox.add_widget(vvview)

        vwBox.add_widget(vwheaders)
        vwBox.add_widget(vwview)

    def set_const_power_factor_mode(self):
        self.set_mode("constantpf", self.ids.const_pf_mode)
        self.__verify_control_param("pf_val", 0.99)

        pffield = TextFieldPositiveFloat(
            hint_text="Power Factor Value", text=str(self._options.control.params["pf_val"])
            )
        self.ids.param_box.add_widget(pffield)
        self.ids.param_box.add_widget(BoxLayout(size_hint=(1.0, 0.8)))

        self._param_field_map.clear()
        self._param_field_map["pf_val"] = pffield

        Clock.schedule_once(lambda dt: self.__set_focus_clear_sel(pffield), 0.05)

    def __verify_control_param(self, label: str, def_val):
        if label not in self._options.control.params:
            self._options.control.params[label] = def_val

    @staticmethod
    def __try_sort(xl: list, yl: list) -> (list, list):
        try:
            return (list(t) for t in zip(*sorted(zip(xl, yl))))
        except:
            return (xl, yl)

    def make_xy_grid(self, xs: list, ys: list, size_hint=(0.5, 0.93)) -> XYGridView:
        view = XYGridView(size_hint=size_hint)
        xs, ys = StorageControlConfigurationScreen.__try_sort(xs, ys)
        dat = [{'x': xs[i], 'y': ys[i]} for i in range(len(xs))]
        view.data = dat
        return view

    def make_xy_header(self, xlabel: str, ylabel: str, size_hint=(0.5, 0.07)) -> XYGridHeader:
        headers = XYGridHeader(size_hint=size_hint)
        headers.ids.x_label.text = xlabel
        headers.ids.y_label.text = ylabel
        return headers

    def set_mode(self, name, button) -> bool:
        self.manage_button_selection_states(button)
        self.ids.param_box.clear_widgets()
        if self._options.control.mode == name: return False
        self._options.control.mode = name
        self._options.control.params.clear()
        return True

    def manage_button_selection_states(self, selbutton):
        self.ids.droop_mode.md_bg_color =\
            "red" if selbutton is self.ids.droop_mode else self._def_btn_color
        self.ids.vv_mode.md_bg_color =\
            "red" if selbutton is self.ids.vv_mode else self._def_btn_color
        self.ids.vw_mode.md_bg_color =\
            "red" if selbutton is self.ids.vw_mode else self._def_btn_color
        self.ids.var_watt_mode.md_bg_color =\
            "red" if selbutton is self.ids.var_watt_mode else self._def_btn_color
        self.ids.vv_vw_mode.md_bg_color =\
            "red" if selbutton is self.ids.vv_vw_mode else self._def_btn_color
        self.ids.const_pf_mode.md_bg_color =\
            "red" if selbutton is self.ids.const_pf_mode else self._def_btn_color

    def save(self):
        self._options.min_soc = self.ids.min_soc.fraction()
        self._options.max_soc = self.ids.max_soc.fraction()
        self._options.initial_soc = self.ids.init_soc.fraction()

        self._options.control.params.clear()

        for key in self._param_field_map:
            self._options.control.params[key] =\
                float(self._param_field_map[key].text)

        if self._options.control.mode == "voltvar":
            self.__extract_data_lists(self.ids.voltvargrid, "volt_vals", "var_vals")

        if self._options.control.mode == "voltwatt":
            self.__extract_data_lists(self.ids.voltwattgrid, "volt_vals", "watt_vals")

        if self._options.control.mode == "varwatt":
            self.__extract_data_lists(self.ids.varwattgrid, "var_vals", "watt_vals")

        if self._options.control.mode == "vv_vw":
            self.__extract_data_lists(self.ids.voltvargrid, "vv_volt_vals", "var_vals")
            self.__extract_data_lists(self.ids.voltwattgrid, "vw_volt_vals", "watt_vals")

        self.manager.current = "configure-storage"
        self.manager.remove_widget(self)

    def cancel(self):
        self.manager.current = "configure-storage"
        self.manager.remove_widget(self)

    def __extract_data_lists(self, xyc: XYGridView, l1name, l2name):
        xl = xyc.extract_x_vals()
        yl = xyc.extract_y_vals()

        try:
            xl, yl = (list(t) for t in zip(*sorted(zip(xl, yl))))
        except:
            pass

        self._options.control.params[l1name] = xl
        self._options.control.params[l2name] = yl


class PVConfigurationScreen(SSimBaseScreen):
    """Configure a single PV system."""

    def __init__(self, *args, **kwargs):
        self.pvsystem = None
        super().__init__(*args, **kwargs)

    def save(self):
        # TODO add the new storage device to the project
        self.manager.current = "der-config"

    def cancel(self):
        self.manager.current = "der-config"


class DERConfigurationScreen(SSimBaseScreen):
    """Configure energy storage devices and PV generators."""

    def __init__(self, *args, **kwargs):
        # comes first so the manager is initialized
        super().__init__(*args, **kwargs)
        self.ids.delete_storage.bind(
            on_release=self.delete_ess
        )

    def load_project_data(self):
        self.ids.ess_list.clear_widgets()
        for so in self.project.storage_devices:
            self.ids.ess_list.add_widget(
                StorageListItem(so, self)
            )

        for pv in self.project.pvsystems:
            self.ids.pv_list.add_widget(
                PVListItem(pv)
            )

    def new_storage(self):
        ess = StorageOptions("NewBESS", 3, [], [], [])

        self.add_ess(ess)

        self.manager.add_widget(
            StorageConfigurationScreen(
                self, ess, name="configure-storage")
        )

        self.manager.current = "configure-storage"

    def add_ess(self, ess):
        self.project.add_storage_option(ess)
        self.ids.ess_list.add_widget(
            StorageListItem(ess, self)
        )

    def delete_ess(self, button):
        to_remove = []
        for ess_list_item in self.ids.ess_list.children:
            if ess_list_item.selected:
                to_remove.append(ess_list_item)
                self.project.remove_storage_option(ess_list_item.ess)
        for widget in to_remove:
            self.ids.ess_list.remove_widget(widget)

    def on_pre_enter(self, *args):
        if self.project.grid_model is None:
            _show_no_grid_popup("ssim", self.manager)
        return super().on_pre_enter(*args)

    def edit_storage(self, ess_list_item):
        ess = ess_list_item.ess
        # Remove from the list so it can be re-added after editing
        #self.project.remove_storage_option(ess)
        #self.ids.ess_list.remove_widget(ess_list_item)
        self.manager.add_widget(
            StorageConfigurationScreen(self, ess, name="configure-storage"))
        self.manager.current = "configure-storage"


class StorageListItem(TwoLineAvatarIconListItem):
    def __init__(self, ess, der_screen, *args, **kwargs):
        super().__init__(*args, **kwargs)
        self.ess = ess
        self.text = ess.name
        self.secondary_text = str(ess.power)
        self.ids.edit.bind(
            on_release=self.edit
        )
        self._der_screen = der_screen

    @property
    def selected(self):
        return self.ids.selected.active

    def edit(self, icon_widget):
        self._der_screen.edit_storage(self)

<<<<<<< HEAD
class ResultsVariableListItemWithCheckbox(TwoLineAvatarIconListItem):
    def __init__(self, variable_name, *args, **kwargs):
        super().__init__(*args, **kwargs)
        # self.config = config
        self.text = variable_name
    
    def toggle_selection(self):
        self.parent.parent.parent.parent.parent.parent.update_selected_variables()

    @property
    def selected(self):
        return self.ids.selected.active


class VariableListItem(TwoLineAvatarIconListItem):
    def __init__(self, pk=None, **kwargs):
        super().__init__(**kwargs)
        self.pk = pk

    @property
    def selected(self):
        return self.ids.selected.active
=======

class PVListItem(TwoLineAvatarIconListItem):
    def __init__(self, pv, der_screen, *args, **kwargs):
        super().__init__(*args, **kwargs)
        self.pv = pv
        self.text = pv.name
        self.secondary_text = str(pv.bus)
        self._der_screen = der_screen

>>>>>>> 7c69ee5d

class LoadConfigurationScreen(SSimBaseScreen):
    pass


class MetricsNoGridPopupContent(BoxLayout):
    pass


class NoGridPopupContent(BoxLayout):
    pass


class MissingMetricValuesPopupContent(BoxLayout):
    pass


class MessagePopupContent(BoxLayout):
    pass


class BusListItemWithCheckbox(OneLineAvatarIconListItem):
    '''Custom list item.'''
    icon = StringProperty("android")

    def __int__(self, bus):
        self.text = bus
        self.bus = bus


class MetricListItem(TwoLineAvatarIconListItem):
    pass


class RightCheckbox(IRightBodyTouch, MDCheckbox):
    pass


class LeftCheckbox(ILeftBodyTouch, MDCheckbox):
    def toggle_configuration_check(self, check):
        print(check)
        if check.active:
            print('Configuration checked')
        print("selection made")


class MetricConfigurationScreen(SSimBaseScreen):

    _selBusses = []
    _currentMetricCategory = "None"
    _metricIcons = {"Bus Voltage": "lightning-bolt-circle", "Unassigned": "chart-line"}

    _def_btn_color = '#005376'

    def __reset_checked_bus_list(self):
        self._selBusses.clear()
        for wid in self.ids.interlist.children:
            if isinstance(wid, BusListItemWithCheckbox):
                cb = wid.ids.check
                if cb.active:
                    print(wid.text, wid.secondary_text)
                    self._selBusses.append(cb)

    def on_kv_post(self, base_widget):
        menu_items = [
            {
                "viewclass": "OneLineListItem",
                "text": "Minimize",
                "on_release": lambda x="Minimize": self.set_sense(x)
            },
            {
                "viewclass": "OneLineListItem",
                "text": "Maximize",
                "on_release": lambda x="Maximize": self.set_sense(x)
            },
            {
                "viewclass": "OneLineListItem",
                "text": "Seek Value",
                "on_release": lambda x="Seek Value": self.set_sense(x)
            }
        ]

        Clock.schedule_once(lambda dt: self._refocus_field(self.ids.upperLimitText), 0.05)
        Clock.schedule_once(lambda dt: self._refocus_field(self.ids.lowerLimitText), 0.05)
        Clock.schedule_once(lambda dt: self._refocus_field(self.ids.objectiveText), 0.05)

        #self.menu = MDDropdownMenu(
        #    caller=self.ids.caller, items=menu_items, width_mult=3
        #)

    def _refocus_field(self, textfield):
        textfield.focus = True

    def drop_sense_menu(self):
        pass
        #self.menu.open()

    def set_sense(self, value):
        self.ids.caller.text = value
        self.menu.dismiss()

    def manage_store_button_enabled_state(self):
        self.ids.btnStore.disabled = len(self._selBusses) == 0

    def reload_metric_values(self):
        metrics = []
        common_lower_limit = None
        common_upper_limit = None
        common_obj = None
        common_sense = None
        have_no_metric_busses = False

        self.ids.metricValueBox.disabled = len(self._selBusses) == 0
        self.ids.metricSenseBox.disabled = len(self._selBusses) == 0

        ''' Gather up the list of all metrics relevant to the selection'''
        for b in self._selBusses:
            m = self.project.get_metric(self._currentMetricCategory, b)
            if m is None:
                have_no_metric_busses = True
            else:
                metrics.append(m)

        if not have_no_metric_busses:
            for m in metrics:
                if common_lower_limit is None:
                    common_lower_limit = m.metric.lower_limit
                    common_upper_limit = m.metric.upper_limit
                    common_obj = m.metric.objective
                    common_sense = m.metric.improvement_type
                else:
                    if common_lower_limit != m.metric.lower_limit:
                        common_lower_limit = None
                        break
                    if common_upper_limit != m.metric.upper_limit:
                        common_upper_limit = None
                        break
                    if common_obj != m.metric.objective:
                        common_obj = None
                        break
                    if common_sense != m.metric.improvement_type:
                        common_sense = None
                        break
        else:
            common_lower_limit = None
            common_upper_limit = None
            common_obj = None
            common_sense = None

        is_varied = len(metrics) > 1

        if common_lower_limit is None:
            self.ids.lowerLimitText.set_varied_mode() if is_varied else\
                self.ids.lowerLimitText.set_not_set_mode()
        else:
            self.ids.lowerLimitText.text = str(common_lower_limit)
            Clock.schedule_once(lambda dt: self._refocus_field(self.ids.lowerLimitText), 0.05)

        if common_upper_limit is None:
            self.ids.upperLimitText.set_varied_mode() if is_varied else\
                self.ids.upperLimitText.set_not_set_mode()
        else:
            self.ids.upperLimitText.text = str(common_upper_limit)
            Clock.schedule_once(lambda dt: self._refocus_field(self.ids.upperLimitText), 0.05)

        if common_obj is None:
            self.ids.objectiveText.set_varied_mode() if is_varied else\
                self.ids.objectiveText.set_not_set_mode()
        else:
            self.ids.objectiveText.text = str(common_obj)
            Clock.schedule_once(lambda dt: self._refocus_field(self.ids.objectiveText), 0.05)

        if common_sense is None:
            self.manage_button_selection_states(None)
        else:
            self.__active_sense_button(common_sense)

    def __active_sense_button(self, sense: ImprovementType):
        if sense == ImprovementType.Minimize:
            self.set_minimize_sense()
        elif sense == ImprovementType.Maximize:
            self.set_maximize_sense()
        else:
            self.set_seek_value_sense()

    def set_minimize_sense(self):
        self.manage_button_selection_states(self.ids.min_btn)

    def set_maximize_sense(self):
        self.manage_button_selection_states(self.ids.max_btn)

    def set_seek_value_sense(self):
        self.manage_button_selection_states(self.ids.seek_btn)

    def manage_button_selection_states(self, selButton):
        self.ids.max_btn.selected = False
        self.ids.min_btn.selected = False
        self.ids.seek_btn.selected = False
        self.ids.max_btn.md_bg_color = self._def_btn_color
        self.ids.min_btn.md_bg_color = self._def_btn_color
        self.ids.seek_btn.md_bg_color = self._def_btn_color

        if selButton is self.ids.max_btn:
            self.ids.max_btn.md_bg_color = "red"
            self.ids.max_btn.selected = True
            #self.ids.lowerLimitText.disabled = False
            #self.ids.upperLimitText.disabled = True

        elif selButton is self.ids.min_btn:
            self.ids.min_btn.md_bg_color = "red"
            self.ids.min_btn.selected = True
            #self.ids.lowerLimitText.disabled = True
            #self.ids.upperLimitText.disabled = False

        elif selButton is self.ids.seek_btn:
            self.ids.seek_btn.md_bg_color = "red"
            self.ids.seek_btn.selected = True
            #self.ids.lowerLimitText.disabled = False
            #self.ids.upperLimitText.disabled = False

    def store_metrics(self):
        lower_limit = parse_float(self.ids.lowerLimitText.text)
        upper_limit = parse_float(self.ids.upperLimitText.text)
        obj = parse_float(self.ids.objectiveText.text)
        sense = None

        if self.ids.max_btn.selected:
            sense = ImprovementType.Maximize
        elif self.ids.min_btn.selected:
            sense = ImprovementType.Minimize
        elif self.ids.seek_btn.selected:
            sense = ImprovementType.SeekValue

        err = Metric.validate_metric_values(lower_limit, upper_limit, obj, sense, False)

        if err:
            self.__show_invalid_metric_value_popup(err)
            return

        for bus in self._selBusses:
            accum = MetricTimeAccumulator(Metric(lower_limit, upper_limit, obj, sense))
            self.project.add_metric(self._currentMetricCategory, bus, accum)

        self.reload_metric_list()

    def reset_metric_list_label(self):
        """Resets the label atop the list of all defined metrics to include, or
           not, the current metric category.
        """
        if self._currentMetricCategory is None:
            self.ids.currMetriclabel.text = "Defined Metrics"

        elif self._currentMetricCategory == "None":
            self.ids.currMetriclabel.text = "Defined Metrics"

        else:
            self.ids.currMetriclabel.text = \
                "Defined \"" + self._currentMetricCategory + "\" Metrics"

    def manage_selection_buttons_enabled_state(self):
        numCldrn = len(self.ids.interlist.children) == 0
        self.ids.btnSelectAll.disabled = numCldrn
        self.ids.btnDeselectAll.disabled = numCldrn

    def deselect_all_metric_objects(self):
        for wid in self.ids.interlist.children:
            if isinstance(wid, BusListItemWithCheckbox):
                wid.ids.check.active = False

    def select_all_metric_objects(self):
        self._selBusses.clear()
        for wid in self.ids.interlist.children:
            if isinstance(wid, BusListItemWithCheckbox):
                wid.ids.check.active = True
                self._selBusses.append(wid.text)

    def reload_metric_list(self):
        """Reloads the list of all defined metrics.

        This method creates a list item for all metrics previously defined for
        the current category.
        """
        self.ids.metriclist.clear_widgets()
        self.reset_metric_list_label()
        manager = self.project.get_manager(self._currentMetricCategory)

        if manager is None: return

        list = self.ids.metriclist
        list.active = False
        for key, m in manager.all_metrics.items():
            txt = self._currentMetricCategory + " Metric for " + key
            deets = ""

            if m.metric.improvement_type == ImprovementType.Minimize:
                deets = "Upper Limit=" + str(m.metric.upper_limit) + ", " + \
                    "Objective=" + str(m.metric.objective) + ", " + \
                    "Sense=Minimize"

            elif m.metric.improvement_type == ImprovementType.Maximize:
                deets = "Lower Limit=" + str(m.metric.lower_limit) + ", " + \
                    "Objective=" + str(m.metric.objective) + ", " + \
                    "Sense=Maximize"

            elif m.metric.improvement_type == ImprovementType.SeekValue:
                deets = "Lower Limit=" + str(m.metric.lower_limit) + ", " + \
                    "Upper Limit=" + str(m.metric.upper_limit) + ", " + \
                    "Objective=" + str(m.metric.objective) + ", " + \
                    "Sense=Seek Value"

            bItem = MetricListItem(text=txt, secondary_text=deets)
            bItem.bus = key
            bItem.ids.left_icon.icon = self._metricIcons[self._currentMetricCategory]
            bItem.ids.trash_can.bind(on_release=self.on_delete_metric)
            list.add_widget(bItem)

        list.active = True

    def on_delete_metric(self, data):
        bus = data.listItem.bus
        self.project.remove_metric(self._currentMetricCategory, bus)
        self.reload_metric_list()
        self.reload_metric_values()

    def on_item_check_changed(self, ckb, value):
        bus = ckb.listItem.text
        if value:
            self._selBusses.append(bus)
        else:
            self._selBusses.remove(bus)

        self.reload_metric_values()
        self.manage_store_button_enabled_state()

    def configure_voltage_metrics(self):
        self._currentMetricCategory = "Bus Voltage"
        self.ids.interlabel.text = "Busses"
        self.load_bussed_into_list()
        self.reload_metric_list()
        self.reload_metric_values()
        self.manage_selection_buttons_enabled_state()

    def configure_some_other_metrics(self):
        self._currentMetricCategory = "Unassigned"
        self._selBusses.clear()
        self.ids.interlist.clear_widgets()
        self.ids.interlabel.text = "Metric Objects"
        self.reload_metric_list()
        self.reload_metric_values()
        self.manage_selection_buttons_enabled_state()
        print("I'm passing on the other issue...")

    def _return_to_main_screen(self, dt):
        self.manager.current = "ssim"

    def __show_missing_metric_value_popup(self):
        content = MissingMetricValuesPopupContent()

        popup = Popup(
            title='Missing Metric Values', content=content, auto_dismiss=False,
            size_hint=(0.4, 0.4)
            )
        content.ids.dismissBtn.bind(on_press=popup.dismiss)
        popup.open()
        return

    def __show_invalid_metric_value_popup(self, msg):
        content = MessagePopupContent()

        popup = Popup(
            title='Invalid Metric Values', content=content, auto_dismiss=False,
            size_hint=(0.4, 0.4)
            )
        content.ids.msg_label.text = str(msg)
        content.ids.dismissBtn.bind(on_press=popup.dismiss)
        popup.open()
        return

    def __show_no_grid_model_popup(self):
        content = MetricsNoGridPopupContent()

        popup = Popup(
            title='No Grid Model', content=content, auto_dismiss=False,
            size_hint=(0.4, 0.4)
            )
        content.ids.dismissBtn.bind(on_press=popup.dismiss)
        content.ids.mainScreenBtn.bind(on_press=popup.dismiss)
        content.ids.mainScreenBtn.bind(on_press=self._return_to_main_screen)
        popup.open()
        return

    def load_bussed_into_list(self):
        self._selBusses.clear()
        list = self.ids.interlist
        list.clear_widgets()
        list.text = "Busses"

        if self.project._grid_model is None:
            self.__show_no_grid_model_popup()
            return

        busses = self.project._grid_model.bus_names
        list.active = False
        for x in busses:
            bItem = BusListItemWithCheckbox(text=str(x))
            bItem.ids.check.bind(active=self.on_item_check_changed)
            list.add_widget(bItem)

        list.active = True


class RunSimulationScreen(SSimBaseScreen):

    def __init__(self, *args, **kwargs):
        super().__init__(*args, **kwargs)
        self.configurations: List[Configuration] = []
        self.selected_configurations: List[Configuration] = []
        self.storage_options: List[StorageOptions] = []
        self._run_thread = None

    def on_enter(self):
        # # clear the MDList every time the RunSimulationScreen is opened
        # # TO DO: Keep track of selected configs
        self.ids.config_list.clear_widgets()
        self.configurations: List[Configuration] = []
        self.populate_configurations()

    def populate_configurations(self):
        # store all the project configurations into a list
        for config in self.project.configurations():
            self.configurations.append(config)
<<<<<<< HEAD
=======
            print(config.id)
>>>>>>> 7c69ee5d

        # populate the UI with the list of configurations
        ctr = 1
        for config in self.configurations:
            secondary_detail_text = []
            tertiary_detail_text = []
            final_secondary_text = []
            final_tertiary_text = []

            for storage in config.storage:
                if storage is not None:
                    # print(storage)
                    secondary_detail_text.append(f"name: {storage.name}, bus: {storage.bus}")
                    tertiary_detail_text.append(f"kw: {storage.kw_rated}, kwh: {storage.kwh_rated}")
                else:
                    secondary_detail_text.append('no storage')
            final_secondary_text = "\n".join(secondary_detail_text)
            final_tertiary_text = "\n".join(tertiary_detail_text)

            self.ids.config_list.add_widget(
                    ListItemWithCheckbox(pk="pk",
                                         text=f"Configuration {ctr}",
                                         secondary_text=final_secondary_text,
                                         tertiary_text=final_tertiary_text)
            )
            ctr += 1

    def _evaluate(self):
        # step 1: check the configurations that are currently selected
        mdlist = self.ids.config_list # get reference to the configuration list
        self.selected_configurations = []
        print('selected configurations are:')
        no_of_configurations = len(self.configurations)
        ctr = no_of_configurations - 1
        for wid in mdlist.children:
            if wid.ids.check.active:
                print('*' * 20)
                print(wid.text)
                print('*' * 20)
                # extract a subset of selected configurations
                self.selected_configurations.append(self.configurations[ctr])
            ctr = ctr - 1
        # run all the configurations
        for config in self.selected_configurations:
            print(config)
            config.evaluate(basepath=self.project.base_dir)
            config.wait()

    def run_configurations(self):
        self._run_thread = Thread(target=self._evaluate)
        self._run_thread.start()

<<<<<<< HEAD
    def open_results_summary(self):
        self.manager.current = "results-summary"

    def open_visualize_results(self):
        self.manager.current = "results-visualize"

class ResultsVisualizeScreen(SSimBaseScreen):
    def __init__(self, *args, **kwargs):
        super().__init__(*args, **kwargs)
        self.project_results = ProjectResults(self.project) 


class ResultsSummaryScreen(SSimBaseScreen):
    def __init__(self, *args, **kwargs):
        super().__init__(*args, **kwargs)
        self.project_results = ProjectResults(self.project)     
        
    def on_enter(self):
        self.draw_canvas()
        for result in self.project_results.results():
            print(result.config_dir)

    def draw_canvas(self): 
        # sample plot for testing purposes
        # TO DO: develop the backend for creating these plots
        # x_data = [1, 2, 3, 4, 5]
        # y_data = [1, 4, 9, 15, 25]
        # fig, ax = plt.subplots()
        # ax.plot(x_data, y_data)
        # ax.set_xlabel('Configuration #')
        # ax.set_ylabel('Aggregate Metics')

        accumulated_metric_fig = self.project_results.plot_accumulated_metrics()

        # Add Kivy widget to the canvas
        self.ids.summary_canvas.clear_widgets()
        self.ids.summary_canvas.add_widget(FigureCanvasKivyAgg(accumulated_metric_fig))

    def open_results_compare(self):
        self.manager.current = "results-compare"

    def open_results_detail(self):
        self.manager.current = "results-detail"


class ResultsCompareScreen(SSimBaseScreen):
    def __init__(self, *args, **kwargs):
        super().__init__(*args, **kwargs)


class ResultsDetailScreen(SSimBaseScreen):   

    def __init__(self, *args, **kwargs):
        super().__init__(*args, **kwargs)
        self.configurations: List[Configuration] = []
        self.selected_variables= {}
        self.variables = {}
        self.current_configuration = None
        self.list_items = []
        self.selected_list_items = {}
        self.variable_data = pd.DataFrame()
        self.figure = None

    def on_enter(self):
        # populated `selected_list_items` assuming no selection from dropdown
        # menu
        # TO DO: Replace with evaluated configurations
        num_configs = len(list(self.project.configurations()))
        for ctr in range(num_configs):
            self.selected_list_items['Configuration ' + str(ctr+1)] = [] 

    def dismiss_popup(self):
        self._popup.dismiss()

    def _create_figure(self):
        fig = plt.figure()
        plt.clf()
        project_results = self.project_results.results()
        ctr = 1
        for result in project_results:
            _, data = result.storage_state()
            config_key = 'Configuration ' + str(ctr)
            # columns to plot
            columns_to_plot = self.selected_list_items[config_key]
            # select subset of data based on columns_to_plot
            selected_data = data[columns_to_plot]
            x_data = data.loc[:, 'time']
            # add the selected columns to plot
            for column in selected_data.keys():
                plt.plot(x_data, selected_data[column], label=config_key+'-'+column)
            ctr += 1

        plt.xlabel('time')
        if self.ids.detail_figure_ylabel.text is not None:
            plt.ylabel(self.ids.detail_figure_ylabel.text)
        plt.legend()
        if self.ids.detail_figure_title is not None:
            plt.title(self.ids.detail_figure_title.text)
        else:
            plt.title('Detail Plots')

        return fig

    def update_figure(self):
        self.figure = self._create_figure()
        Logger.debug("Figure update command issued from GUI ...")
        Logger.debug(self.ids.detail_figure_title.text)
        self.ids.detail_plot_canvas.clear_widgets()
        self.ids.detail_plot_canvas.add_widget(
            FigureCanvasKivyAgg(self.figure)
        )

    def save_figure_options(self):
        '''Saves the current active figure.'''
        chooser = SaveFigureDialog(
            save=self.save_figure, cancel=self.dismiss_popup
        )

        self._popup = Popup(title="save figure options", content=chooser)
        self._popup.open()

    def save_figure(self, path, filename):
        Logger.debug("Saving figure ... ")
        Logger.debug(filename)
        self.figure.savefig(filename+ '.png', dpi=300)
    
    def clear_figure(self):
        self.ids.detail_plot_canvas.clear_widgets()

    def drop_config_menu(self):
        for config in self.project.configurations():
            self.configurations.append(config)

        # TO DO: Replace with evaluated configurations
        num_configs = len(list(self.project.configurations()))
        # num_configs = self.project.num_configurations()

        menu_items = []
        for ctr in range(num_configs):
            display_text = "Configuration " + str(ctr+1)
            menu_items.append({
                "viewclass": "OneLineListItem",
                "text" : display_text,
                "on_release": lambda x=display_text: self.set_config(x)
            })

        self.menu = MDDropdownMenu(
            caller=self.ids.config_list_detail, items=menu_items, width_mult=5
        )
        self.menu.open()

    def update_selected_variables(self):
        print('Update selected variables called!')

        # self.selected_list_items = {}
        selected_items = []
        for variable in self.ids.variable_list_detail.children:
            if variable.selected:
                selected_items.append(variable.text)

        self.selected_list_items[self.current_configuration] = selected_items

        print(self.current_configuration)
        print(self.selected_list_items)


    def set_config(self, value):

        print(">>>>>>>>>>>>>>>>>>>>>>>>>")
        print(value)

        self.current_configuration = value

        print(self.selected_variables)
        # read the current selected configuration
        self.ids.config_list_detail.text = value

        # extract all results from all the configutations
        project_results = self.project_results.results()
        # obtain the index for the current selected configuration
        # TODO: setup a proper mapping system between Results and Configuration
        current_result_index = int(value[-1]) - 1
        # extract the `current_result` based on selection from drop down menu
        current_result = next(itertools.islice(project_results, current_result_index, None))
        
        # extract the data 
        self.list_items, self.variable_data = current_result.storage_state()

        self.x_data = list(self.variable_data.loc[:, 'time'])

        self.ids.variable_list_detail.clear_widgets()
        # add the list of variables in the selected configuration
        # into the MDList

        Logger.debug('>>> Current selection records: ')
        Logger.debug(self.selected_list_items)

        for item in self.list_items:
            # do not add 'time' to the variable list
            if item == 'time':
                continue
            else:
                self.ids.variable_list_detail.add_widget(
                    ResultsVariableListItemWithCheckbox(variable_name = item)
                )

        # close the drop-down menu
        self.menu.dismiss()
        
=======

>>>>>>> 7c69ee5d
class ListItemWithCheckbox(TwoLineAvatarIconListItem):

    def __init__(self, pk=None, **kwargs):
        super().__init__(**kwargs)
        self.pk = pk

    def delete_item(self, the_list_item):
        print("Delete icon was button was pressed")
        print(the_list_item)
        self.parent.remove_widget(the_list_item)


class LeftCheckbox(ILeftBodyTouch, MDCheckbox):
    '''Custom left container'''

    def __init__(self, pk=None, **kwargs):
        super().__init__(**kwargs)
        self.pk = pk

    def toggle_configuration_check(self, check):
        # print(check)
        # if check.active:
        #     print('Configuration checked')
        # print("selection made")
        pass


class SelectGridDialog(FloatLayout):
    load = ObjectProperty(None)
    cancel = ObjectProperty(None)


class LoadSSIMTOMLDialog(FloatLayout):
    load = ObjectProperty(None)
    cancel = ObjectProperty(None)

<<<<<<< HEAD
class SaveFigureDialog(FloatLayout):
    save = ObjectProperty(None)
    cancel = ObjectProperty(None)
    text_input = ObjectProperty(None)
=======

class SaveSSIMTOMLDialog(FloatLayout):
    save = ObjectProperty(None)
    cancel = ObjectProperty(None)

    def manage_filename_field(self):
        sel = self.ids.filechooser.selection[0]
        if os.path.isdir(sel):
            self.ids.filenamefield.text = ""
        else:
            self.ids.filenamefield.text = os.path.basename(sel)

>>>>>>> 7c69ee5d

class SSimScreen(SSimBaseScreen):

    grid_path = ObjectProperty(None)

    def on_kv_post(self, base_widget):
        self.refresh_grid_plot()

    def report(self, message):
        Logger.debug("button pressed: %s", message)

    def dismiss_popup(self):
        self._popup.dismiss()

    def load_grid(self, path, filename):
        Logger.debug("loading file %s", filename[0])
        self.project.set_grid_model(filename[0])
        self.reset_grid_model_label()
        self.refresh_grid_plot()
        self.dismiss_popup()

    def reset_grid_model_label(self):
        self.ids.grid_model_label.text = "Grid Model: " + self.project._grid_model_path

    def reset_project_name_field(self):
        self.ids.project_name.text = self.project.name

    def load_toml_file(self, path, filename):
        Logger.debug("loading file %s", filename[0])
        self.project.load_toml_file(filename[0])
        self.set_current_input_file(filename[0])
        self.reset_grid_model_label()
        self.reset_project_name_field()
        self.refresh_grid_plot()
        self.dismiss_popup()

    def set_current_input_file(self, fullpath):
        self.project._input_file_path = fullpath
        app = MDApp.get_running_app()
        app.title = "SSim: " + fullpath

    def save_toml_file(self, selection, filename):
        fullpath = selection[0]

        split = os.path.splitext(filename)
        if split[1].lower() != ".toml":
            filename = filename + ".toml"

        if os.path.isdir(fullpath):
            fullpath = os.path.join(fullpath, filename)
        else:
            fullpath = os.path.join(os.path.dirname(fullpath), filename)

        Logger.debug("saving file %s", fullpath)

        self.set_current_input_file(fullpath)
        toml = self.project.write_toml()

        with open(fullpath, 'w') as f:
            f.write(toml)

        self.dismiss_popup()

    def read_toml(self):
        chooser = LoadSSIMTOMLDialog(
            load=self.load_toml_file, cancel=self.dismiss_popup)

        self._popup = Popup(title="select SSIM TOML file", content=chooser)
        self._popup.open()

    def write_to_toml(self):
        if not self.project._input_file_path:
            self.write_as_toml()
            return

        fname = os.path.basename(self.project._input_file_path)
        dname = [os.path.dirname(self.project._input_file_path)]

        self.save_toml_file(dname, fname)

    def write_as_toml(self):
        chooser = SaveSSIMTOMLDialog(
            save=self.save_toml_file, cancel=self.dismiss_popup)

        self._popup = Popup(title="select SSIM TOML file", content=chooser)
        self._popup.open()

    def select_grid_model(self):
        chooser = SelectGridDialog(
            load=self.load_grid, cancel=self.dismiss_popup)

        self._popup = Popup(title="select grid model", content=chooser)
        self._popup.open()

    def open_der_configuration(self):
        self.manager.current = "der-config"

    def open_load_configuration(self):
        self.manager.current = "load-config"

    def open_metric_configuration(self):
        self.manager.current = "metric-config"

    def do_run_simulation(self):
        self.manager.current = "run-sim"
        if self.project.grid_model is None:
            _show_no_grid_popup("ssim", self.manager)
            return

<<<<<<< HEAD
class ResultsVisualizationTab(FloatLayout, MDTabsBase):
    pass
=======
    def num_phases(self, line):
        dssdirect.Lines.Name(line)
        return dssdirect.Lines.Phases()

    def get_raw_bus_name(self, bus: str):
        return bus.split(".", 1)[0]

    def bus_coords(self, bus):
        dssdirect.Circuit.SetActiveBus(bus)
        return dssdirect.Bus.X(), dssdirect.Bus.Y()

    def line_bus_coords(self, line):
        bus1, bus2 = self.line_busses(line)
        return [self.bus_coords(bus1), self.bus_coords(bus2)]

    def line_busses(self, line):
        dssdirect.Lines.Name(line)
        return [dssdirect.Lines.Bus1(), dssdirect.Lines.Bus2()]

    #def plot_line(self, line):
    #    x, y = zip(*line_bus_coords(line))
    #    if (0 in x) and (0 in y):
    #        return
    #    plt.plot(x, y, color='gray', solid_capstyle='round')

    def _distance_meters(self, latitude1, longitude1, latitude2, longitude2):
        """Return distance between two points in meters"""
        # Use the mean latitude to get a reasonable approximation
        latitude = (latitude1 + latitude2) / 2
        m_per_degree_lat = 111132.92 - 559.82 * cos(2 * latitude) \
                           + 1.175 * cos(4 * latitude) \
                           - 0.0023 * cos(6 * latitude)
        m_per_degree_lon = 111412.84 * cos(latitude) \
                           - 93.5 * cos(3 * latitude) \
                           + 0.118 * cos(5 * latitude)
        y = (latitude1 - latitude2) * m_per_degree_lat
        x = (longitude1 - longitude2) * m_per_degree_lon
        return hypot(x, y)

    def _get_substation_location(self):
        """Return gps coordinates of the substation.

        Returns
        -------
        latitude : float
        longitude : float
        """
        if not dssdirect.Solution.Converged():
            dssdirect.Solution.Solve()
        busses = dssdirect.Circuit.AllBusNames()
        distances = dssdirect.Circuit.AllBusDistances()
        substation = sorted(zip(busses, distances), key=lambda x: x[1])[0][0]
        dssdirect.Circuit.SetActiveBus(substation)
        return dssdirect.Bus.Y(), dssdirect.Bus.X()

    def group(self, x):
        if x < 0.33:
            return 1
        if x < 0.66:
            return 2
        return 3

    def changed_show_bus_labels(self, active_state):
        self.refresh_grid_plot()

    def refresh_grid_plot(self):
        gm = self.project.grid_model
        plt.clf()

        if gm is None:
            self.ids.grid_diagram.display_plot_error(
                "There is no current grid model."
            )
            return

        lines = gm.line_names
        busses = gm.bus_names

        if len(lines) == 0 and len(busses) == 0:
            self.ids.grid_diagram.display_plot_error(
                "There are no lines and no busses in the current grid model."
            )
            return

        # Start by plotting the lines if there are any.  Note that if there are lines,
        # there must be busses but the opposite may not be true.
        plotlines = len(lines) > 0

        seg_busses = {}

        if plotlines > 0:
            seg_lines = [line for line in lines
                         if (0., 0.) not in self.line_bus_coords(line)]

            for line in seg_lines:
                bus1, bus2 = self.line_busses(line)
                bc1 = self.bus_coords(bus1)
                bc2 = self.bus_coords(bus2)
                seg_busses[self.get_raw_bus_name(bus1)] = bc1
                seg_busses[self.get_raw_bus_name(bus2)] = bc2


            line_segments = [self.line_bus_coords(line)  for line in seg_lines]

            if len(line_segments) == 0:
                self.ids.grid_diagram.display_plot_error(
                    "There are lines but their bus locations are not known so no meaningful plot can be produced."
                )
                return

            #line_widths = [num_phases(line) for line in lines[:-1]]

            substation_lat, substation_lon = self._get_substation_location()
            distance = functools.partial(self._distance_meters, substation_lat, substation_lon)

            distances = [min(distance(b1[1], b1[0]), distance(b2[1], b2[0]))  # / 2.0
                         for b1, b2 in line_segments]

            #groups = [self.group(dist / max(distances)) for dist in distances]

            lc = LineCollection(
                line_segments, norm=plt.Normalize(1, 3), cmap='tab10'
                )  # , linewidths=line_widths)

            lc.set_capstyle('round')
            #lc.set_array(np.array(groups))

            fig, ax = plt.subplots()
            fig.tight_layout()

            ax.add_collection(lc)

            xs, ys = zip(*[(x, y) for seg in line_segments for x, y in seg])
            min_x = min(xs)
            max_x = max(xs)
            min_y = min(ys)
            max_y = max(ys)

        else:
            for bus in busses:
                bc = self.bus_coords(bus)
                seg_busses[self.get_raw_bus_name(bus)] = bc

            xs, ys = zip(*[(x, y) for seg in seg_busses for x, y in seg_busses[seg]])
            min_x = min(xs)
            max_x = max(xs)
            min_y = min(ys)
            max_y = max(ys)

        x = [seg_busses[bus][0] for bus in seg_busses]
        y = [seg_busses[bus][1] for bus in seg_busses]

        ax.scatter(x, y)

        if self.ids.show_bus_labels.active:
            for bus in seg_busses:
                loc = seg_busses[bus]
                ax.annotate(bus, (loc[0], loc[1]))

        #plt.title("Grid Layout")

        #xlocs, xlabels = plt.xticks()
        #ylocs, ylabels = plt.yticks()
        #plt.xticks(ticks=xlocs, labels=[])
        #plt.yticks(ticks=ylocs, labels=[])
        #plt.grid()
        plt.xticks([])
        plt.yticks([])

        ax.set_xlim(min(xs) - 0.05 * (max_x - min_x), max(xs) + 0.05 * (max_x - min_x))
        ax.set_ylim(min(ys) - 0.05 * (max_y - min_y), max(ys) + 0.05 * (max_y - min_y))

        dg = self.ids.grid_diagram
        dg.reset_plot()
>>>>>>> 7c69ee5d


def _show_no_grid_popup(dismiss_screen=None, manager=None):
    """Show a popup dialog warning that no grid model is selected.

    Parameters
    ----------
    dismiss_screen : str, optional

    """
    poppup_content = NoGridPopupContent()
    poppup_content.orientation = "vertical"
    popup = Popup(title='No Grid Model', content=poppup_content,
                  auto_dismiss=False, size_hint=(0.4, 0.4))

    def dismiss(*args):
        popup.dismiss()
        if (dismiss_screen is not None) and (manager is not None):
            manager.current = dismiss_screen

    poppup_content.ids.dismissBtn.bind(on_press=dismiss)
    # open the popup
    popup.open()


def _configure_fonts(exo_regular, exo_bold, exo_italic,
                     opensans_regular, opensans_bold, opensans_italic):
    # Configure the fonts use but the quest style
    LabelBase.register(
        name='Exo 2',
        fn_regular=exo_regular,
        fn_bold=exo_bold,
        fn_italic=exo_italic
    )

    LabelBase.register(
        name='Open Sans',
        fn_regular=opensans_regular,
        fn_bold=opensans_bold,
        fn_italic=opensans_italic
    )


def _paths(package, names):
    basepath = files(package)
    # all names need to be referenced individually so that each file
    # is guaranteed to exist when they are referenced.  As far as I
    # can tell there is no way to just make a directory containing all
    # resources in a package using importlib_resources.
    return list(as_file(basepath.joinpath(name)) for name in names)


def _font_paths():
    return dict(
        zip(_FONT_FILES.keys(),
            _paths("ssim.ui.kivy.fonts", _FONT_FILES.values()))
    )


def _kv_paths():
    return _paths("ssim.ui.kivy", _KV_FILES)


def _image_paths():
    return _paths("ssim.ui.kivy.images", _IMAGE_FILES)


def main():
    """Run the storage-sim kivy application."""
    Logger.setLevel(LOG_LEVELS["debug"])
    with ExitStack() as stack:
        font_paths = {font_name: str(stack.enter_context(font_path))
                      for font_name, font_path in _font_paths().items()}
        kv_paths = [stack.enter_context(kv) for kv in _kv_paths()]
        image_paths = [stack.enter_context(img) for img in _image_paths()]
        _configure_fonts(**font_paths)
        resource_dirs = set(
            resource.parent
            for resource in itertools.chain(kv_paths, image_paths)
        )
        for resource_dir in resource_dirs:
            kivy.resources.resource_add_path(resource_dir)
        SSimApp().run()


if __name__ == '__main__':
    main()<|MERGE_RESOLUTION|>--- conflicted
+++ resolved
@@ -43,15 +43,12 @@
 from kivymd.uix.menu import MDDropdownMenu
 from kivymd.uix.button import MDFlatButton, MDRectangleFlatIconButton
 from kivymd.uix.list import OneLineListItem
-<<<<<<< HEAD
-from kivymd.uix.tab import MDTabsBase
-=======
 from kivy.uix.recycleview import RecycleView
 from kivy.uix.recycleboxlayout import RecycleBoxLayout
 from kivy.uix.recycleview.views import RecycleDataViewBehavior
 from kivy.uix.scrollview import ScrollView
 from kivy.uix.textinput import TextInput
->>>>>>> 7c69ee5d
+from kivymd.uix.tab import MDTabsBase
 
 from kivymd.app import MDApp
 from kivymd.uix.list import (
@@ -995,7 +992,16 @@
     def edit(self, icon_widget):
         self._der_screen.edit_storage(self)
 
-<<<<<<< HEAD
+
+class PVListItem(TwoLineAvatarIconListItem):
+    def __init__(self, pv, der_screen, *args, **kwargs):
+        super().__init__(*args, **kwargs)
+        self.pv = pv
+        self.text = pv.name
+        self.secondary_text = str(pv.bus)
+        self._der_screen = der_screen
+
+
 class ResultsVariableListItemWithCheckbox(TwoLineAvatarIconListItem):
     def __init__(self, variable_name, *args, **kwargs):
         super().__init__(*args, **kwargs)
@@ -1018,17 +1024,6 @@
     @property
     def selected(self):
         return self.ids.selected.active
-=======
-
-class PVListItem(TwoLineAvatarIconListItem):
-    def __init__(self, pv, der_screen, *args, **kwargs):
-        super().__init__(*args, **kwargs)
-        self.pv = pv
-        self.text = pv.name
-        self.secondary_text = str(pv.bus)
-        self._der_screen = der_screen
-
->>>>>>> 7c69ee5d
 
 class LoadConfigurationScreen(SSimBaseScreen):
     pass
@@ -1460,10 +1455,7 @@
         # store all the project configurations into a list
         for config in self.project.configurations():
             self.configurations.append(config)
-<<<<<<< HEAD
-=======
             print(config.id)
->>>>>>> 7c69ee5d
 
         # populate the UI with the list of configurations
         ctr = 1
@@ -1516,7 +1508,6 @@
         self._run_thread = Thread(target=self._evaluate)
         self._run_thread.start()
 
-<<<<<<< HEAD
     def open_results_summary(self):
         self.manager.current = "results-summary"
 
@@ -1726,9 +1717,6 @@
         # close the drop-down menu
         self.menu.dismiss()
         
-=======
-
->>>>>>> 7c69ee5d
 class ListItemWithCheckbox(TwoLineAvatarIconListItem):
 
     def __init__(self, pk=None, **kwargs):
@@ -1765,12 +1753,6 @@
     load = ObjectProperty(None)
     cancel = ObjectProperty(None)
 
-<<<<<<< HEAD
-class SaveFigureDialog(FloatLayout):
-    save = ObjectProperty(None)
-    cancel = ObjectProperty(None)
-    text_input = ObjectProperty(None)
-=======
 
 class SaveSSIMTOMLDialog(FloatLayout):
     save = ObjectProperty(None)
@@ -1783,7 +1765,11 @@
         else:
             self.ids.filenamefield.text = os.path.basename(sel)
 
->>>>>>> 7c69ee5d
+
+class SaveFigureDialog(FloatLayout):
+    save = ObjectProperty(None)
+    cancel = ObjectProperty(None)
+    text_input = ObjectProperty(None)
 
 class SSimScreen(SSimBaseScreen):
 
@@ -1893,10 +1879,6 @@
             _show_no_grid_popup("ssim", self.manager)
             return
 
-<<<<<<< HEAD
-class ResultsVisualizationTab(FloatLayout, MDTabsBase):
-    pass
-=======
     def num_phases(self, line):
         dssdirect.Lines.Name(line)
         return dssdirect.Lines.Phases()
@@ -2071,7 +2053,9 @@
 
         dg = self.ids.grid_diagram
         dg.reset_plot()
->>>>>>> 7c69ee5d
+
+class ResultsVisualizationTab(FloatLayout, MDTabsBase):
+    pass
 
 
 def _show_no_grid_popup(dismiss_screen=None, manager=None):
