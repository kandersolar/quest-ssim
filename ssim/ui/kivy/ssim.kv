#:include common.kv


#:import MDBoxLayout kivymd.uix.boxlayout.MDBoxLayout
#:import MDDropdownMenu kivymd.uix.menu.MDDropdownMenu
#:import MDDropDownItem kivymd.uix.dropdownitem.MDDropDownItem

<DiagramPlot>
    pos_hint: {"top":1}

<SSimScreen>:
    name: 'ssim'

    BoxLayout:
        orientation: "vertical"

        BoxLayout:
            orientation: "horizontal"
            size_hint_y: None
            height: 30

            Label:
                text: "Project Name:"
                color: C(hex_black)
                size_hint: (0.25, 1.0)

            TextInput:
                id: project_name
                text: "unnamed"
                multiline: False
                valign: "center"
                on_text: root.project.name = project_name.text

        BoxLayout:
            orientation: "horizontal"

            BoxLayout:
                orientation: "vertical"
                size_hint_x: 0.35
                padding: 5
                spacing: 5

                Button:
                    text: "read from file"
                    on_press: root.read_toml()

                BoxLayout:
                    orientation: "horizontal"
                    #size_hint: (1.0, 0.1)
                    spacing: 5

                    Button:
                        text: "save"
                        size_hint: (0.5, 1.0)
                        on_press: root.write_to_toml()

                    Button:
                        text: "save as"
                        size_hint: (0.5, 1.0)
                        on_press: root.write_as_toml()

                Button:
                    text: "select grid model"
                    on_press: root.select_grid_model()

                Button:
                    text: "select storage"
                    on_press: root.open_der_configuration()

                Button:
                    text: "configure loads"
                    on_press: root.open_load_configuration()

                Button:
                    text: "configure metrics"
                    on_press: root.open_metric_configuration()

                Button:
                    text: "Run"
                    on_press: root.do_run_simulation()

            BoxLayout:
                orientation: "vertical"
                id: plot_side_box
                size_hint_x: 0.65

                MDLabel
                    id: grid_model_label
                    size_hint_y: None
                    height: 25
                    text: "Grid Model:"

                DiagramPlot:
                    id: grid_diagram

                BoxLayout:
                    id: plt_controls
                    orientation: "horizontal"
                    size_hint_y: None
                    height: 30

                    MDLabel
                        id: show_bus_label
                        size_hint_x: None
                        width: 135
                        text: "Show Bus Labels"

                    CheckBox:
                        id: show_bus_labels
                        size_hint_x: None
                        width: 30
                        active: True
                        on_active: root.changed_show_bus_labels(self.active)

<DERConfigurationScreen>:
    name: "der-config"
    on_enter: root.load_project_data()

    BoxLayout:
        orientation: "vertical"

        BoxLayout:
            orientation: "horizontal"
            padding: 5
            size_hint: (1.0, 0.8)

            BoxLayout:
                orientation: "vertical"
                padding: 5

                Label:
                    text: "List of Defined Storage Assets"
                    size_hint: (1.0, 0.05)
                    color: 0,0,0,1

                ScrollView:
                    size_hint: (1.0, 0.75)
                    MDList:
                        id: ess_list

                Button:
                    size_hint: (1.0, 0.1)
                    text: "New Storage"
                    on_press: root.new_storage()

                Button:
                    id: delete_storage
                    size_hint: (1.0, 0.1)
                    text: "Delete Storage"

            BoxLayout:
                orientation: "vertical"
                padding: 5

                Label:
                    text: "List of Defined PV Assets"
                    size_hint: (1.0, 0.05)
                    color: 0,0,0,1

                ScrollView:
                    size_hint: (1.0, 0.75)
                    MDList:
                        id: pv_list

        BoxLayout:
            orientation: "horizontal"
            size_hint_y: None
            height: 30

            Button:
                text: "back"
                on_press: root.manager.current = 'ssim'

            Button:
                text: "save"
                # Might need something different here to handle the
                on_press: root.manager.current = 'ssim'


<StorageListitem>:
    LeftCheckBox:
        id: selected

    IconRightWidget:
        id: edit
        icon: "pencil"

<<<<<<< HEAD
<ResultsVariableListItemWithCheckbox>:
    id: results_variable_list
    markup: True

    LeftCheckBox:
        id: selected
        active: False
        on_release: root.toggle_selection()
=======
<PVListitem>:

>>>>>>> 7c69ee5d

<BusListItem>:

    LeftCheckBox:
        id: selected

<StorageControlConfigurationScreen>:
    name: "configure-storage-controls"
    on_enter: self.set_mode_label_text()

    BoxLayout:
        orientation: "vertical"

        TextFieldPositivePercentage:
            id: min_soc
            hint_text: "Minimum State of Charge (%)"

        TextFieldPositivePercentage:
            id: max_soc
            hint_text: "Maximum State of Charge (%)"

        TextFieldPositivePercentage:
            id: init_soc
            hint_text: "Initial State of Charge (%)"

        Label:
            id: mode_label
            markup: True
            text: "Select a control mode for this storage asset:"
            color: C(hex_black)
            size_hint: (1.0, 0.05)

        BoxLayout:
            orientation: "horizontal"
            size_hint: (1.0, 0.2)

            MDRaisedButton:
                id: droop_mode
                text: "Droop"
                md_bg_color: '#005376'
                on_press: root.set_droop_mode()

            MDRaisedButton:
                id: vv_mode
                text: "Volt-Var"
                md_bg_color: '#005376'
                on_press: root.set_volt_var_mode()

            MDRaisedButton:
                id: vw_mode
                text: "Volt-Watt"
                md_bg_color: '#005376'
                on_press: root.set_volt_watt_mode()

            MDRaisedButton:
                id: var_watt_mode
                text: "Var-Watt"
                md_bg_color: '#005376'
                on_press: root.set_var_watt_mode()

            MDRaisedButton:
                id: vv_vw_mode
                text: "Volt-Var & Volt-Watt"
                md_bg_color: '#005376'
                on_press: root.set_volt_var_and_volt_watt_mode()

            MDRaisedButton:
                id: const_pf_mode
                text: "Constant Power Factor"
                md_bg_color: '#005376'
                on_press: root.set_const_power_factor_mode()

        BoxLayout:
            id: param_box
            orientation: "vertical"
            size_hint: (1.0, 0.7)

        BoxLayout:
            size_hint_y: None
            height: 30
            orientation: "horizontal"
            Button:
                text: "back"
                on_press: root.cancel()

            Button:
                text: "save"
                on_press: root.save()


<StorageConfigurationScreen>:
    name: "configure-storage"

    BoxLayout:
        orientation: "vertical"

        BoxLayout:
            orientation: "horizontal"

            BoxLayout:
                orientation: "vertical"

                TextFieldOpenDSSName:
                    id: device_name
                    hint_text: "Device Name"
                    helper_text_mode: "on_error"
                    helper_text: "invalid name"

                BoxLayout:
                    orientation: "vertical"

                    TextFieldPositiveFloat:
                        id: power_input
                        hint_text: "Storage Device Power (kW)"

                    MDScrollView:
                        EditableSetList:
                            id: power_list

                BoxLayout:
                    orientation: "vertical"

                    TextFieldPositiveFloat:
                        id: duration_input
                        hint_text: "Storage Device Duration (hours)"

                    MDScrollView:
                        EditableSetList:
                            id: duration_list

            BoxLayout:
                orientation: "vertical"
                spacing: 10
                MDLabel:
                    text: "Select possible busses"
                    size_hint: (1.0, 0.05)
                MDScrollView:
                    size_hint: (1.0, 0.83)
                    MDList:
                        size_hint_y: None
                        height: 0
                        id: bus_list

                BoxLayout:
                    size_hint: (1.0, 0.06)
                    orientation: "horizontal"
                    MDLabel:
                        id: required_label
                        text: "Required?"
                    MDSwitch:
                        #pos_hint: {"left":0.0,"top":0.0}
                        id: required
                        active: False

                Button:
                    text: "Edit Control Parameters"
                    size_hint: (1.0, 0.06)
                    on_press: root.edit_control_params()

        BoxLayout:
            size_hint_y: None
            height: 30
            orientation: "horizontal"
            Button:
                text: "back"
                on_press: root.cancel()

            Button:
                text: "save"
                on_press: root.save()


<LoadConfigurationScreen>:
    name: "load-config"

    BoxLayout:
        orientation: "vertical"

        Label:
            id: currMetriclabel
            text: "Defined Metrics"
            size_hint: 1.0, 0.05
            color: 0,0,0,1

        ScrollView:
            MDList:
                id: metriclist

        Button:
            text: "back"
            on_press: root.manager.current = 'ssim'

<MetricListItem>:

    bus: ' '

    IconRightWidget:
        id: trash_can
        icon: 'trash-can-outline'
        listItem: root

    IconLeftWidget:
        id: left_icon
        icon: 'chart-line'

<BusListItemWithCheckbox>:

    IconRightWidget:
        icon: root.icon

    LeftCheckbox:
        id: check
        listItem: root

<XYGridHeader>
    orientation: "horizontal"
    size_hint: 0.5, 0.07

    MDLabel:
        id: x_label
        text: "X"

    MDLabel:
        id: y_label
        text: "Y"

    Button:
        id: addbtn
        text: "+"
        size_hint_x: 0.1
        pos_hint_y: 0.9
        on_release: root.on_add_button()

<XYGridView>
    viewclass: 'XYGridViewItem'
    size_hint: 0.5, 0.93
    RecycleBoxLayout:
        default_size: None, dp(32)
        default_size_hint: 1, None
        size_hint_y: None
        height: self.minimum_height
        orientation: 'vertical'
        multiselect: False
        touch_multiselect: False

<XYItemTextField>
    multiline: False

<XYGridViewItem>
    orientation: 'horizontal'
    size_hint: 0.5, 0.05
    padding: 2

    XYItemTextField:
        id: x_field

    XYItemTextField:
        id: y_field

    Button:
        id: deletebtn
        text: "X"
        size_hint_x: 0.1
        pos_hint_y: 0.9
        on_release: root.on_delete_button()

<MetricConfigurationScreen>:
    name: "metric-config"

    BoxLayout:
        orientation: "vertical"

        BoxLayout:
            #cols: 3
            orientation: "horizontal"

            BoxLayout:
                orientation: "vertical"

                Label:
                    text: "Class of Metrics to Configure"
                    size_hint: 1.0, 0.05
                    color: 0,0,0,1

                ScrollView:

                    MDList:
                        id: metriclist

                        TwoLineIconListItem:
                            text: "Bus Voltages"
                            secondary_text: "set voltage targets by bus"
                            icon: "plus"
                            on_release: root.configure_voltage_metrics()

                        TwoLineIconListItem:
                            text: "Some other metric values"
                            secondary_text: "set ..."
                            icon: "plus"
                            on_release: root.configure_some_other_metrics()

            BoxLayout:
                orientation: "vertical"

                Label:
                    id: interlabel
                    text: "Metric Objects"
                    size_hint: 1.0, 0.05
                    color: 0,0,0,1

                BoxLayout:
                    orientation: "horizontal"
                    size_hint: None, None
                    size: self.parent.width, 10

                    Button:
                        id: btnSelectAll
                        text: "Select All"
                        size_hint: 0.5, None
                        size: self.parent.width, 10
                        on_release: root.select_all_metric_objects()
                        disabled: True

                    Button:
                        id: btnDeselectAll
                        text: "Deselect All"
                        size_hint: 0.5, None
                        size: self.parent.width, 10
                        on_release: root.deselect_all_metric_objects()
                        disabled: True

                ScrollView:
                    MDList:
                        id: interlist

            BoxLayout:
                orientation: "vertical"

                BoxLayout:
                    id: metricValueBox
                    orientation: "vertical"
                    size_hint_y: None
                    height: 320
                    disabled: True

                    Label:
                        id: metriclabel
                        text: "Metric Settings"
                        size_hint_y: None
                        height: 25
                        color: 0,0,0,1

                    BoxLayout:
                        id: metricSenseBox
                        orientation: "horizontal"
                        size_hint_y: None
                        height: 35
                        disabled: True

                        MDRaisedButton:
                            id: min_btn
                            selected: False
                            text: "Minimize"
                            size_hint: 0.33, None
                            #size: self.parent.width, 25
                            on_release: root.set_minimize_sense()

                        MDRaisedButton:
                            id: max_btn
                            selected: False
                            text: "Maximize"
                            size_hint: 0.33, None
                            #size: self.parent.width, 25
                            on_release: root.set_maximize_sense()

                        MDRaisedButton:
                            id: seek_btn
                            selected: False
                            text: "Seek Value"
                            size_hint: 0.33, None
                            #size: self.parent.width, 25
                            on_release: root.set_seek_value_sense()

                    TextFieldMultiFloat:
                        hint_text: "Lower Limit Value"
                        size_hint_y: None
                        height: 25
                        id: lowerLimitText

                    TextFieldMultiFloat:
                        hint_text: "Objective Value"
                        size_hint_y: None
                        height: 25
                        id: objectiveText

                    TextFieldMultiFloat:
                        hint_text: "Upper Limit Value"
                        size_hint_y: None
                        height: 25
                        id: upperLimitText

                    Button:
                        id: btnStore
                        text: "store"
                        size_hint_y: None
                        height: 25
                        on_release: root.store_metrics()
                        disabled: True

                BoxLayout:
                    orientation: "vertical"
                    size_hint_y: 40

                    Label:
                        id: currMetriclabel
                        text: "Defined Metrics"
                        size_hint: 1.0, 0.05
                        color: 0,0,0,1

                    ScrollView:
                        MDList:
                            id: metriclist

        Button:
            text: "back"
            size_hint: 1.0, 0.05
            on_press: root.manager.current = 'ssim'

<RunSimulationScreen>:
    name: "run-sim"

    BoxLayout:
        orientation: "vertical"

        BoxLayout:
            orientation: "horizontal"
            padding: 5

            BoxLayout:
                orientation: "vertical"
                padding: 5
                Label:
                    text: "Configurations that will be evaluated:"
                    size_hint_y: None
                    height: 50
                ScrollView:
                    canvas.before:
                        Color:
                            rgba: .5, .5, .5, 1
                        Line:
                            width: 2
                            rectangle: self.x, self.y, self.width, self.height
                    MDList:
                        id: config_list

            BoxLayout:
                orientation: "vertical"
                padding: 5
                spacing: 5
                Label:
                    text: "Total number of configurations 256 (128 completed)"
                    size_hint_y: None
                    height: 50
                Button:
                    text: "View Summary"
                    on_press: root.open_results_summary()
                Button:
                    text: "Visualize Results"
                    on_release: root.open_visualize_results()
                Button: 
                    text: "Resume"
                Button:
                    text: "Run Selected Configurations"
                    on_press: root.run_configurations()

        Button:
            text: "back"
            size_hint_y: None
            height: 100
            on_press: root.manager.current = 'ssim'

<ResultsSummary@FloatLayout>:
            
    BoxLayout:
        orientation: "horizontal"
        padding: 5

        BoxLayout:
            id: summary_canvas
            size_hint_x: 1.5
            orientation: "vertical"
            padding: 5
            spacing: 5

        BoxLayout:
            orientation: "vertical"

            BoxLayout:
                orientation: "vertical"
                padding: 5
                
                BoxLayout: 
                    orientation: "horizontal"
                
                    BoxLayout:
                        orientation: "vertical"
                        Label:
                            size_hint_y: 0.1
                            text: "Select y-Display:"
                            color: 0,0,0,1
                        Label:
                            size_hint_y: 0.1
                            text: "Aggregate Metric:"
                            color: 0,0,0,1

                        ScrollView:
                            size_hint_y: 0.8
                            canvas.before:
                                Color:
                                    rgba: .5, .5, .5, 1
                                Line:
                                    width: 2
                                    rectangle: self.x, self.y, self.width, self.height
                            MDList:
                                id: metric_list_summary
                    
                    BoxLayout:
                        orientation: "vertical"
                        Label:
                            size_hint_y: 0.1
                            text: "Select x-Display:"
                            color: 0,0,0,1
                        Label:
                            size_hint_y: 0.1
                            text: "Configuration Number:"
                            color: 0,0,0,1

                        ScrollView:
                            size_hint_y: 0.8
                            canvas.before:
                                Color:
                                    rgba: .5, .5, .5, 1
                                Line:
                                    width: 2
                                    rectangle: self.x, self.y, self.width, self.height
                            MDList:
                                id: config_list_summary
            
            BoxLayout:
                orientation: "vertical"
                padding: 5
                spacing: 5
                Button:
                    text: "View Details"
                    on_press: root.open_results_detail()
                Button:
                    text: "Compare"
                    on_press: root.open_results_compare()
                Button:
                    text: "Save Figure"

<ResultsDetail@FloatLayout>:

    MDGridLayout:
        cols: 2
        rows: 1
        adaptive_height: True
        spacing: 25
        padding: 12
        pos_hint: {"center_x": 0.5, "center_y": 0.5}

        BoxLayout:
            id: detail_plot_canvas
            size_hint_x: 1.5
            orientation: "vertical"
            padding: 5
            spacing: 5
            Label:
                text: "Plot Displayed Here!"
                color: 0, 0, 0, 1

        BoxLayout:
            orientation: "vertical"
            Button:
                text: "Pass"

<ResultsVisualizeScreen>:
    name: "results-visualize"
    BoxLayout:
        orientation: "vertical"

        MDTabs:
            id: visualization_screens

            ResultsVisualizationTab:
                id: summary
                title: "Summary"

                ResultsSummary:
                    id: summary_page

            ResultsVisualizationTab:
                id: details
                title: "Details"

                ResultsDetail:
                    id: details_page

        BoxLayout:
            orientation: "horizontal"
            Button:
                text: "back"
                on_press: root.manager.current = "ssim"
                size_hint_y: None


<ResultsDetailScreen>:
    name: "results-detail"
    BoxLayout:
        orientation: "vertical"
        
        BoxLayout:
            orientation: "horizontal"
            padding: 5

            BoxLayout:
                id: detail_plot_canvas
                size_hint_x: 1.5
                orientation: "vertical"
                padding: 5
                spacing: 5
                Label:
                    text: "Plot Will Be Displayed Here!"
                    color: 0, 0, 0, 1

            BoxLayout:
                id: right_bar
                orientation: "vertical"
                Label:
                    size_hint_y: 0.1
                    text: "Select Configuration:"
                    color: 0,0,0,1

                MDRaisedButton:
                    id: config_list_detail
                    text: "Select Configuration ... "
                    size_hint_x: 1.0
                    # size: self.parent.width, 25
                    on_release: root.drop_config_menu()

                Label:
                    size_hint_y: 0.1
                    text: "Select Variable(s) to Plot:"
                    color: 0,0,0,1

                ScrollView:
                    size_hint_y: 0.8
                    canvas.before:
                        Color:
                            rgba: .5, .5, .5, 1
                        Line:
                            width: 2
                            rectangle: self.x, self.y, self.width, self.height
                    MDList:
                        id: variable_list_detail
                
                MDTextField:
                    id: detail_figure_title
                    hint_text: 'Enter custom title ...'

                MDTextField:
                    id: detail_figure_ylabel
                    hint_text: 'Enter custom Y-axis label ...'

                Button:
                    size_hint_y: 0.1
                    text: "Update Figure"
                    on_release: root.update_figure()
                Button:
                    size_hint_y: 0.1
                    text: "Clear Figure"
                    on_release: root.clear_figure()
                Button:
                    size_hint_y: 0.1
                    text: "Save Figure"
                    on_release: root.save_figure_options()

        Button:
            text: "back"
            size_hint_y: None
            on_press: root.manager.current = 'results-summary'

<ResultsSummaryScreen>:
    name: "results-summary"

    BoxLayout:
        orientation: "vertical"
        
        BoxLayout:
            orientation: "horizontal"
            padding: 5

            BoxLayout:
                id: summary_canvas
                size_hint_x: 1.5
                orientation: "vertical"
                padding: 5
                spacing: 5

            BoxLayout:
                orientation: "vertical"

                BoxLayout:
                    orientation: "vertical"
                    padding: 5
                    
                    BoxLayout: 
                        orientation: "horizontal"
                    
                        BoxLayout:
                            orientation: "vertical"
                            Label:
                                size_hint_y: 0.1
                                text: "Select y-Display:"
                                color: 0,0,0,1
                            Label:
                                size_hint_y: 0.1
                                text: "Aggregate Metric:"
                                color: 0,0,0,1

                            ScrollView:
                                size_hint_y: 0.8
                                canvas.before:
                                    Color:
                                        rgba: .5, .5, .5, 1
                                    Line:
                                        width: 2
                                        rectangle: self.x, self.y, self.width, self.height
                                MDList:
                                    id: metric_list_summary
                        
                        BoxLayout:
                            orientation: "vertical"
                            Label:
                                size_hint_y: 0.1
                                text: "Select x-Display:"
                                color: 0,0,0,1
                            Label:
                                size_hint_y: 0.1
                                text: "Configuration Number:"
                                color: 0,0,0,1

                            ScrollView:
                                size_hint_y: 0.8
                                canvas.before:
                                    Color:
                                        rgba: .5, .5, .5, 1
                                    Line:
                                        width: 2
                                        rectangle: self.x, self.y, self.width, self.height
                                MDList:
                                    id: config_list_summary
                
                BoxLayout:
                    orientation: "vertical"
                    padding: 5
                    spacing: 5
                    Button:
                        text: "View Details"
                        on_press: root.open_results_detail()
                    Button:
                        text: "Compare"
                        on_press: root.open_results_compare()
                    Button:
                        text: "Save Figure"

        Button:
            text: "back"
            size_hint_y: None
            on_press: root.manager.current = 'run-sim'
            
<ResultsCompareScreen>:
    name: "results-compare"
    BoxLayout:
        orientation: "vertical"
        
        BoxLayout:
            orientation: "horizontal"
            padding: 5

            BoxLayout:
                id: compare_canvas
                size_hint_x: 1.5
                orientation: "vertical"
                padding: 5
                spacing: 5
                Label:
                    text: "Comparison Plot Displayed Here!"
                    color: 0, 0, 0, 1

            BoxLayout:
                orientation: "vertical"
                Label:
                    size_hint_y: 0.1
                    text: "Configurations to Compare:"
                    color: 0,0,0,1

                ScrollView:
                    size_hint_y: 0.8
                    canvas.before:
                        Color:
                            rgba: .5, .5, .5, 1
                        Line:
                            width: 2
                            rectangle: self.x, self.y, self.width, self.height
                    MDList:
                        id: config_list_compare
                
                Button:
                    size_hint_y: 0.1
                    text: "Save Figure"

        Button:
            text: "back"
            size_hint_y: None
            on_press: root.manager.current = 'results-summary'


<EditableSetListItem>:

    IconRightWidget:
        id: delete
        icon: "trash-can-outline"


<ListItemWithCheckbox>:
    id: the_list_item
    markup: True

    LeftCheckbox:
        id: check
        active: True
        on_release:
            self.toggle_configuration_check(check)

    IconRightWidget:
        icon: 'trash-can-outline'
        theme_text_color: "Custom"
        text_color: 1, 0, 0, 1
        on_release:
            root.delete_item(the_list_item)

<SelectGridDialog>:
    BoxLayout:
        size: root.size
        pos: root.pos
        orientation: "vertical"
        FileChooserListView:
            id: filechooser
            path: "."
            filters: ["*.dss"]

        BoxLayout:
            size_hint_y: None
            height: 30
            Button:
                text: "Cancel"
                on_release: root.cancel()

            Button:
                text: "Load"
                on_release: root.load(filechooser.path, filechooser.selection)

<LoadSSIMTOMLDialog>:
    BoxLayout:
        size: root.size
        pos: root.pos
        orientation: "vertical"
        FileChooserListView:
            id: filechooser
            path: "."
            filters: ["*.toml"]

        BoxLayout:
            size_hint_y: None
            height: 30
            Button:
                text: "Cancel"
                on_release: root.cancel()

            Button:
                text: "Load"
                on_release: root.load(filechooser.path, filechooser.selection)

<SaveSSIMTOMLDialog>:
    BoxLayout:
        size: root.size
        pos: root.pos
        orientation: "vertical"
        FileChooserListView:
            id: filechooser
            path: "."
            filters: ["*.toml"]
            dirselect: True
            on_selection: root.manage_filename_field()

        BoxLayout:
            size_hint_y: None
            height: 30
            orientation: "horizontal"

            Label:
                text: "Filename:"
                size_hint: 0.1, 1.0

            TextInput:
                id: filenamefield

        BoxLayout:
            size_hint_y: None
            height: 30
            Button:
                text: "Cancel"
                on_release: root.cancel()

            Button:
                text: "Save"
                on_release: root.save(filechooser.selection or [filechooser.path], filenamefield.text)

<MetricsNoGridPopupContent>:
    orientation: "vertical"
    Label:
        text: 'A grid model has not yet been selected.  Please return to the main screen and choose a grid model before attempting to set voltage metrics.'
        text_size: self.width, None
        height: self.texture_size[1]

    Button:
        id: dismissBtn
        text: 'Dismiss'
        size_hint: 1, 0.2

    Button:
        id: mainScreenBtn
        text: 'Return to Main Screen'
        size_hint: 1, 0.2

<MessagePopupContent>:
    orientation: "vertical"
    Label:
        id: msg_label
        text_size: self.width, None
        height: self.texture_size[1]

    Button:
        id: dismissBtn
        text: 'Dismiss'
        size_hint: 1, 0.2

<MissingMetricValuesPopupContent>:
    orientation: "vertical"
    Label:
        text: 'Not all metric values have been properly specified.  Be sure to enter numbers for ""Limit"" and ""Objective"" and select a ""Sense"".'
        text_size: self.width, None
        height: self.texture_size[1]

    Button:
        id: dismissBtn
        text: 'Dismiss'
        size_hint: 1, 0.2


<NoGridPopupContent>:
    Label:
        text: 'A grid model has not yet been selected.  Please return to the main screen and choose a grid model before continuing.'
        text_size: self.width, None
        height: self.texture_size[1]

    Button:
        id: dismissBtn
        text: 'Dismiss'
        size_hint: 1, 0.2

<SaveFigureDialog>:
    text_input: text_input
    
    BoxLayout:
        size: root.size
        pos: root.pos
        orientation: "vertical"
        Label:
            text: "Enter filename: "
            height: 30
        TextInput:
            id: text_input
            size_hint_y: None
            height: 30
            multiline: False

        FileChooserListView:
            id: filechooser
            path: "."
            filters: ["*.png"]
            on_selection: text_input.text = self.selection and self.selection[0] or ''

    BoxLayout:
        size_hint_y: None
        height: 30
        Button:
            text: "Cancel"
            on_release: root.cancel()

        Button:
            text: "Save"
            on_release: root.save(filechooser.path, text_input.text)<|MERGE_RESOLUTION|>--- conflicted
+++ resolved
@@ -185,7 +185,6 @@
         id: edit
         icon: "pencil"
 
-<<<<<<< HEAD
 <ResultsVariableListItemWithCheckbox>:
     id: results_variable_list
     markup: True
@@ -194,10 +193,9 @@
         id: selected
         active: False
         on_release: root.toggle_selection()
-=======
+
 <PVListitem>:
 
->>>>>>> 7c69ee5d
 
 <BusListItem>:
 
