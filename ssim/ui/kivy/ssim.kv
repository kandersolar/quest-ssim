--- conflicted
+++ resolved
@@ -1045,19 +1045,14 @@
                     text: "Total number of configurations 256 (128 completed)"
                     size_hint_y: None
                     height: 50
-<<<<<<< HEAD
-                Button: 
-
-=======
-
-                Button:
->>>>>>> c7b5c282
+
+                Button:
                     text: "View Saved Results"
 
                 Button:
                     text: "View Summary"
                     on_press: root.open_results_summary()
-                Button: 
+                Button:
                     text: "Resume"
 
                 Button:
@@ -1077,7 +1072,7 @@
     name: "results-detail"
     BoxLayout:
         orientation: "vertical"
-        
+
         BoxLayout:
             orientation: "horizontal"
             padding: 5
@@ -1125,11 +1120,11 @@
                             rectangle: self.x, self.y, self.width, self.height
                     MDList:
                         id: variable_list_detail
-                
+
                 Button:
                     size_hint_y: 0.1
                     text: "Save Figure"
-                
+
                 Button:
                     size_hint_y: 0.1
                     text: "Download CSV"
@@ -1144,7 +1139,7 @@
 
     BoxLayout:
         orientation: "vertical"
-        
+
         BoxLayout:
             orientation: "horizontal"
             padding: 5
@@ -1162,10 +1157,10 @@
                 BoxLayout:
                     orientation: "vertical"
                     padding: 5
-                    
-                    BoxLayout: 
+
+                    BoxLayout:
                         orientation: "horizontal"
-                    
+
                         BoxLayout:
                             orientation: "vertical"
                             Label:
@@ -1187,7 +1182,7 @@
                                         rectangle: self.x, self.y, self.width, self.height
                                 MDList:
                                     id: metric_list_summary
-                        
+
                         BoxLayout:
                             orientation: "vertical"
                             Label:
@@ -1209,7 +1204,7 @@
                                         rectangle: self.x, self.y, self.width, self.height
                                 MDList:
                                     id: config_list_summary
-                
+
                 BoxLayout:
                     orientation: "vertical"
                     padding: 5
@@ -1227,12 +1222,12 @@
             text: "back"
             size_hint_y: None
             on_press: root.manager.current = 'run-sim'
-            
+
 <ResultsCompareScreen>:
     name: "results-compare"
     BoxLayout:
         orientation: "vertical"
-        
+
         BoxLayout:
             orientation: "horizontal"
             padding: 5
@@ -1264,7 +1259,7 @@
                             rectangle: self.x, self.y, self.width, self.height
                     MDList:
                         id: config_list_compare
-                
+
                 Button:
                     size_hint_y: 0.1
                     text: "Save Figure"
