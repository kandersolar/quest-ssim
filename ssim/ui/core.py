"""Core classes and functions for the user interface."""
import functools
import itertools
import json
import tempfile
from os import path
from pathlib import Path, PurePosixPath
import pkg_resources
import subprocess
import tomli

from ssim import grid
from ssim.opendss import DSSModel
from ssim.metrics import MetricManager, MetricTimeAccumulator

# To Do
#
# 1. Add attributes to Project that will be used to generate Configurations
#    - iterator over storage sizes
#    - iterator over storage locations
#    - set of metrics for all configurations
#    - how is each storage device controlled?
# 1.5. Gereric MetricConfiguration class?
# 2. Add basic Configuration implementation
# 3. Implement Configuration.evaluate()


_DEFAULT_RELIABILITY = {
    # "seed": 1234567,
    "line": {
        "mtbf": 1000000,
        "min_repair": 1,
        "max_repair": 10
    },
    "switch": {
        "mtbf": 100,
        "min_repair": 5,
        "max_repair": 8,
        "p_open": 1.0,
        "p_closed": 0.0,
        "p_current": 0.0
    },
    "generator":
    {
        "aging": {
            "mtbf": 5000,
            "min_repair": 1.0,
            "max_repair": 1.0
        },
        "operating_wear_out": {
            "mtbf": 1000,
            "min_repair": 2.0,
            "max_repair": 2.0
        }
    }
}


class Project:
    """A set of grid configurations that make up a complete study."""

    def __init__(self, name: str):
        self.name = name
        self._grid_model_path = None
        self._grid_model = None
        self._input_file_path = None
        self.storage_devices = []
        self.pvsystems = []
        self._metricMgrs = {}

    def load_toml_file(self, filename: str):
        """Reads data for this Project from the supplied TOML file.

        Parameters
        ----------
        filename: str
            The full path to the TOML file from which input is to be loaded.
        """
        self._input_file_path = filename
        self.clear_metrics()
        self.clear_options()
        self.clear_pv()

        with open(filename, 'r') as f:
            toml = f.read()

        tdat = tomli.loads(toml)
        self.read_toml(tdat)

    @property
    def bus_names(self):
        """Returns a collection of all bus names stored in the current DSS model.

        Returns
        ----------
        list:
            The collection of all bus names contained in the current grid model.
        """
        return [] if self._grid_model is None else self._grid_model.bus_names

    @property
    def line_names(self):
        """Returns a collection of all line names stored in the current DSS model.

        Returns
        ----------
        list:
            The collection of all line names contained in the current grid model.
        """
        return [] if self._grid_model is None else self._grid_model.line_names

    @property
    def storage_names(self):
        return set(device.name for device in self.storage_devices)

    @property
    def grid_model(self) -> DSSModel:
        return self._grid_model

    def phases(self, bus):
        return self._grid_model.available_phases(bus)

    def set_grid_model(self, model_path):
        self._grid_model_path = model_path
        self._grid_model = DSSModel(model_path)

    def write_toml(self) -> str:
        """Writes the properties of this class instance to a string in TOML
           format.

        Returns
        -------
        str:
            A TOML formatted string with the properties of this project instance.
        """
        ret = "[Project]\n"
        ret += f"name = \'{self.name}\'\n"
        ret += f"grid_model_path = \'{self._grid_model_path}\'\n"

        for so in self.storage_devices:
            ret += so.write_toml()

        for mgrKey in self._metricMgrs:
            mgr = self._metricMgrs[mgrKey]
            ret += mgr.write_toml(mgrKey)

        return ret

    def read_toml(self, tomlData):
        """Reads the properties of this class instance from a TOML formated dictionary.

        Parameters
        -------
        tomlData
            A TOML formatted dictionary from which to read the properties of this class
            instance.
        """
        projdict = tomlData["Project"]
        self.name = projdict["name"]
        self.set_grid_model(projdict["grid_model_path"])

        sodict = tomlData["storage-options"]
        for sokey in sodict:
            so = StorageOptions(sokey, 3, [], [], [])
            so.read_toml(sokey, sodict[sokey])
            self.add_storage_option(so)

        if "metrics" in tomlData:
            self.__read_metric_map(tomlData["metrics"])

    def __read_metric_map(self, mdict):
        for ckey in mdict:
            cat_mgr = self.get_manager(ckey)
            if cat_mgr is None:
                cat_mgr = MetricManager()
                self._metricMgrs[ckey] = cat_mgr
            cat_mgr.read_toml(mdict[ckey])

    def add_metric(self, category: str, key: str, metric: MetricTimeAccumulator):
        """Adds the supplied metric identified by the supplied key to an existing or
         new metric manager with the supplied category.

        If there is already a metric associated with the category and key, it is
        replaced by the supplied one.  If the supplied metric is None, then any
        existing metric keyed on category and key is removed.

        Parameters
        ----------
        category : str
            The category of the metric manager to which a metric is to be added.
        key : str
            The key of the metric to add.
        metric : MetricTimeAccumulator
            The metric to add to this project keyed on the supplied category and key.
        """
        cat_mgr = self.get_manager(category)
        if cat_mgr is None:
            cat_mgr= MetricManager()
            self._metricMgrs[category] = cat_mgr
             
        cat_mgr.add_accumulator(key, metric)
        
    def remove_metric(self, category: str, key: str) -> bool:
        """Removes the metric identified by the supplied key in the supplied category.

        Parameters
        ----------
        category : str
            The category of the metric manager from which a metric is to be removed.
        key : str
            The key of the metric to remove.

        Returns
        -------
        bool:
            True if a removal took place and false if not.  Removal may fail if the
            supplied category does not map to an existing metric manager or if key
            does not map to a metric in the identified manager.
        """
        cat_mgr = self.get_manager(category)
        if cat_mgr is None: return False
        return cat_mgr.remove_accumulator(key)

    def get_metric(self, category: str, key: str) -> MetricTimeAccumulator:
        """Retrieves the metric identified by the supplied key in the supplied category.

        Parameters
        ----------
        category : str
            The category of the metric manager from which a metric is to be retrieved.
        key : str
            The key of the metric to retrieve.

        Returns
        -------
        MetricTimeAccumulator:
            The found metric or None.  Retrieval may fail if the supplied category does
            not map to an existing metric manager or if key does not map to a metric
            in the identified manager.
        """
        cat_mgr = self.get_manager(category)
        if cat_mgr is None: return None
        return cat_mgr.get_accumulator(key)
    
    def clear_metrics(self):
        """Removes all metrics from all managers and removes all managers."""
        self._metricMgrs.clear();

    def clear_options(self):
        """Removes all storage options from this project."""
        self.storage_devices.clear();

    def clear_pv(self):
        """Removes all storage options from this project."""
        self.pvsystems.clear();

    def get_manager(self, category: str) -> MetricManager:
        """Retrieves the metric manager identified by the supplied category.

        Parameters
        ----------
        category : str
            The category of the metric manager to be retrieved.

        Returns
        -------
        MetricManager:
            The found metric manager or None.  Retrieval may fail if the supplied category
            does not map to an existing metric manager.
        """
        return self._metricMgrs.get(category)

    def remove_storage_option(self, storage_options):
        self.storage_devices.remove(storage_options)

    def add_storage_option(self, storage_options):
        self.storage_devices.append(storage_options)

    def configurations(self):
        """Return an iterator over all grid configurations to be evaluated."""
        for storage_configuration in self._storage_configurations():
            yield Configuration(
                self._grid_model_path,
<<<<<<< HEAD
                self._metrics,
                self.pvsystems,
=======
                self._metricMgrs,
                self._pvsystems,
>>>>>>> ca64835d
                storage_configuration
            )

    def _storage_configurations(self):
        return itertools.product(
            *(storage_options.configurations()
              for storage_options in self.storage_devices)
        )

    def num_configurations(self):
        """Return the total number of configurations in this project."""
        return functools.reduce(
            lambda ess, acc: ess.num_configurations * acc,
            self.storage_devices,
            1
        )

    def evaluated_configurations(self):
        """Return the number of configurations that have been evaluated."""
        raise NotImplementedError()


class StorageControl:
    """Container for information about how a storage device is controlled.

    Parameters
    ----------
    mode : str
        Name of the control mode (valid choices are 'constantpf',
        'voltvar', 'voltwatt', 'droop')
    params : dict, optional
        Control-specific parameters
    """

    def __init__(self, mode, params):
        self.mode = mode
        self.params = params

    def write_toml(self, name: str)->str:
        """Writes the properties of this class instance to a string in TOML
           format.

        Parameters
        ----------
        name : str
            The name of the storage asset for which this is the control
            configuration.

        Returns
        -------
        str:
            A TOML formatted string with the properties of this instance.
        """
        ret = f"\n\n[{name}.control-mode]\n"
        ret += f"mode = \'{self.mode}\'\n"

        #ret += f"\n\n[{name}.control-mode.params]\n"
        for key in self.params:
            ret += f"\"{key}\" = {str(self.params[key])}\n"

        return ret

    def read_toml(self, tomlData):
        """Reads the properties of this class instance from a TOML formated dictionary.

        Parameters
        -------
        tomlData
            A TOML formatted dictionary from which to read the properties of this class
            instance.
        """
        for key in tomlData:
            if key == "mode":
                self.mode = tomlData[key]
            else:
                self.params[key] = tomlData[key]

    def __check_curve_generic(self, curvedesc: str, curvename_x: str, curvename_y: str) -> str:

        if curvename_x not in self.params:
            return f"Unable to find control param list named \"{curvename_x}\".  This is an application error."

        if curvename_y not in self.params:
            return f"Unable to find control param list named \"{curvename_y}\".  This is an application error."

        xc = self.params[curvename_x]
        yc = self.params[curvename_y]

        if type(xc) is not list:
            return f"Expected a list of x-values for \"{curvedesc}\". Found value is not a list."

        if type(yc) is not list:
            return f"Expected a list of y-values for \"{curvedesc}\". Found value is not a list."

        if len(xc) != len(yc):
            return f"There is a different number of x values ({len(xc)}) and y values ({len(yc)})."

        if len(xc) < 2:
            return f"There must be at least 2 points defined for a \"{curvedesc}\" control curve."

        # There can be no null values in either list.
        for item in xc:
            if item is None:
                return f"There is at least 1 null x value in the \"{curvedesc}\" control curve.  There can be none."

        for item in yc:
            if item is None:
                return f"There is at least 1 null y value in the \"{curvedesc}\" control curve.  There can be none."

        if len(set(xc)) != len(xc):
            return f"There are duplicate x values in the \"{curvedesc}\" control curve.  They must be unique"

        return None

    def validate(self) -> str:
        if self.mode == "droop":
            pass
        elif self.mode == "voltvar":
            return self.__check_curve_generic("Volt-Var", "volt_vals", "var_vals")
        elif self.mode == "voltwatt":
            return self.__check_curve_generic("Volt-Watt", "volt_vals", "watt_vals")
        elif self.mode == "varwatt":
            return self.__check_curve_generic("Var-Watt", "var_vals", "watt_vals")
        elif self.mode == "vv_vw":
            vvarmsg = self.__check_curve_generic("Volt-Var + Var-Watt", "vv_volt_vals", "var_vals")
            if vvarmsg: return vvarmsg
            return self.__check_curve_generic("Volt-Var + Var-Watt", "vw_volt_vals", "watt_vals")
        if self.mode == "constantpf":
            pass

        return None

    def __check_curve_generic(self, curvedesc: str, curvename_x: str, curvename_y: str) -> str:

        if curvename_x not in self.params:
            return f"Unable to find control param list named \"{curvename_x}\".  This is an application error."

        if curvename_y not in self.params:
            return f"Unable to find control param list named \"{curvename_y}\".  This is an application error."

        xc = self.params[curvename_x]
        yc = self.params[curvename_y]

        if type(xc) is not list:
            return f"Expected a list of x-values for \"{curvedesc}\". Found value is not a list."

        if type(yc) is not list:
            return f"Expected a list of y-values for \"{curvedesc}\". Found value is not a list."

        if len(xc) != len(yc):
            return f"There is a different number of x values ({len(xc)}) and y values ({len(yc)})."

        if len(xc) < 2:
            return f"There must be at least 2 points defined for a \"{curvedesc}\" control curve."

        # There can be no null values in either list.
        for item in xc:
            if item is None:
                return f"There is at least 1 null x value in the \"{curvedesc}\" control curve.  There can be none."

        for item in yc:
            if item is None:
                return f"There is at least 1 null y value in the \"{curvedesc}\" control curve.  There can be none."

        if len(set(xc)) != len(xc):
            return f"There are duplicate x values in the \"{curvedesc}\" control curve.  They must be unique"

        return None

    def validate(self) -> str:
        if self.mode == "droop":
            pass
        elif self.mode == "voltvar":
            return self.__check_curve_generic("Volt-Var", "volt_vals", "var_vals")
        elif self.mode == "voltwatt":
            return self.__check_curve_generic("Volt-Watt", "volt_vals", "watt_vals")
        elif self.mode == "varwatt":
            return self.__check_curve_generic("Var-Watt", "var_vals", "watt_vals")
        elif self.mode == "vv_vw":
            vvarmsg = self.__check_curve_generic("Volt-Var + Var-Watt", "vv_volt_vals", "var_vals")
            if vvarmsg: return vvarmsg
            return self.__check_curve_generic("Volt-Var + Var-Watt", "vw_volt_vals", "watt_vals")
        if self.mode == "constantpf":
            pass

        return None

class StorageOptions:
    """Set of configuration options available for a specific device.

    Parameters
    ----------
    name : str
        Name of the device.
    num_phases: int
        Number of phases this device must be connected to.
    power : iterable of float
        Options for maximum power capacity of the device. [kW]
    duration : iterable of float
        Options for how long this device can sustain its maximum power
        output before it is depleted. [hours]
    busses : iterable of str
        Busses where this device can be connected.
    min_soc : float, default 0.2
        Minimum state of charge this device will be allowed to
        discharge to.
    max_soc : float, default 0.8
        Maximum state of charge this device will be allowed to
        charge to.
    initial_soc : float, default 0.5
        State of charge at the begining of the simulation.
    soc_model : str, optional
        External model used for device state of charge.
    control : StorageControl, optional
        Controls applied to the device. Defaults to 'droop'.
    required : bool, default True
        If True the device will be included in every configuration.
        Otherwise, the configurations without this device will be
        evaluated.
    """

    def __init__(self, name, num_phases, power, duration, busses,
                 min_soc=0.2,
                 max_soc=0.8,
                 initial_soc=0.5,
                 soc_model=None,
                 control=None,
                 required=True):
        self.name = name
        self.phases = num_phases
        self.power = set(power)
        self.duration = set(duration)
        self.busses = set(busses)
        self.min_soc = min_soc
        self.max_soc = max_soc
        self.initial_soc = initial_soc
        self.control = control or StorageControl(
            'droop',
            {'p_droop': 500.0, 'q_droop': -300.0}  # completely arbitrary
        )
        self.soc_model = soc_model
        self.required = required

    def write_toml(self)->str:
        """Writes the properties of this class instance to a string in TOML format.

        Returns
        -------
        str:
            A TOML formatted string with the properties of this instance.
        """
        tag = f"storage-options.\"{self.name}\""
        ret = f"\n\n[{tag}]\n"
        ret += f"phases = {str(self.phases)}\n"
        ret += f"required = {str(self.required).lower()}\n"
        ret += f"min_soc = {str(self.min_soc)}\n"
        ret += f"max_soc = {str(self.max_soc)}\n"
        ret += f"initial_soc = {str(self.initial_soc)}\n"
        buslst = "'" + "','".join(self.busses) + "'"
        ret += f"busses = [{str(buslst)}]\n"
        ret += f"power = [{str(', '.join(map(str, self.power)))}]\n"
        ret += f"duration = [{str(', '.join(map(str, self.duration)))}]\n"

        if self.control: ret += self.control.write_toml(tag)
        return ret

    def read_toml(self, name: str, tomlData):
        """Reads the properties of this class instance from a TOML formated dictionary.

        Parameters
        -------
        name: str
            The name of the storage asset for which this is the option description.
        tomlData
            A TOML formatted dictionary from which to read the properties of this class
            instance.
        """
        self.phases = tomlData["phases"]
        self.required = tomlData["required"]
        self.min_soc = tomlData["min_soc"]
        self.max_soc = tomlData["max_soc"]
        self.initial_soc = tomlData["initial_soc"]
        self.busses = set(tomlData["busses"])
        self.power = set(tomlData["power"])
        self.duration = set(tomlData["duration"])

        if "control-mode" in tomlData:
            self.control.read_toml(tomlData["control-mode"])

    def add_bus(self, bus: str):
        """Adds the supplied bus name to the list of bus names in this storage option.

        Parameters
        ----------
        bus
            The name of the bus to add to this storage options bus list.
        """
        self.busses.add(bus)

    def add_power(self, power: float) -> bool:
        """Adds a new power value (kW) to the list of allowed power values
        for this storage configuration.

        If the supplied power value already exists, then nothing happens.
        Duplicates are not added.

        Parameters
        -------
        power: float
            The power value to add to the list of possible power values for this
            storage element.

        Returns
        -------
        bool:
            True if the power value is successfully added and false otherwise.
        """
        initlen = len(self.power)
        self.power.add(power)
        return initlen != len(self.power)

    def add_duration(self, duration: float) -> bool:
        """Adds a new duration value (hours) to the list of allowed duration values
        for this storage configuration.

        If the supplied duration value already exists, then nothing happens.
        Duplicates are not added.

        Parameters
        -------
        power: float
            The duration value to add to the list of possible duration values for this
            storage element.

        Returns
        -------
        bool:
            True if the duration value is successfully added and false otherwise.
        """
        initlen = len(self.duration)
        self.duration.add(duration)
        return initlen != len(self.duration)

    @property
    def name_valid(self) -> bool:
        """Tests to see if the name stored in this class is valid.

        To be valid, the name must be a vaild OpenDSS name.  See the
        is_valid_opendss_name function for more details.

        Returns
        -------
        bool:
            True if self.name is a valid name for a storage object and
            False otherwise.
        """
        return is_valid_opendss_name(self.name)

    def validate_soc_values(self) -> str:
        """Checks to see that the SOC values stored in this class are valid values.

        To be valid, the min SOC must be less than the max and all values
        (min, max, and initial) must be in the range [0, 1].

        Returns
        -------
        str:
            A string indicating any errors in the SOC inputs or None
            if there are no issues.
        """
        if self.min_soc >= self.max_soc:
            return "The minimum SOC must be less than the maximum."

        if self.initial_soc > 1.0:
            return "The initial SOC must be less than 100%."

        if self.initial_soc < 0.0:
            return "The initial SOC must be greater than 0%."

        if self.max_soc > 1.0:
            return "The maximum SOC must be less than 100%."

        if self.max_soc < 0.0:
            return "The maximum SOC must be greater than 0%."

        if self.min_soc > 1.0:
            return "The minimum SOC must be less than 100%."

        if self.min_soc < 0.0:
            return "The minimum SOC must be greater than 0%."

        return None

    def validate_name(self) -> str:
        """Checks to see that the name stored in this class is valid.

        To be valid, the name must be a vaild OpenDSS name.  See the
        name_valid property for more details.

        Returns
        -------
        str:
            A string indicating any errors in the name input or None
            if there are no issues.
        """
        return None if self.name_valid else \
            "Storage asset name is invalid.  The name can contain no spaces, " + \
            "newlines, periods, tabs, or equal signs.  It also cannot be empty."

    def validate_power_value(self, value: float) -> str:
        """Checks to see that the supplied power value is valid for use in this class.

        To be valid, the supplied power value must be greater than 0.  No check is done
        here to be sure that the supplied value is not already in the list.

        Parameters
        ----------
        value: float
            The value to test for usability as a power value for this class.

        Returns
        -------
        str:
            A string indicating the any error with the supplied power value or None
            if there are no issues.
        """
        return None if value > 0.0 \
            else "Power values cannot be less than or equal to 0 kW."

    def validate_duration_value(self, value: float) -> str:
        """Checks to see that the supplied duration value is valid for use in this class.

        To be valid, the supplied duration value must be greater than 0.  No check is done
        here to be sure that the supplied value is not already in the list.

        Parameters
        ----------
        value: float
            The value to test for usability as a duration value for this class.

        Returns
        -------
        str:
            A string indicating the any error with the supplied duration value or None
            if there are no issues.
        """
        return None if value > 0.0 \
            else "Duration values cannot be less than or equal to 0 hours."

    def validate_power_values(self) -> str:
        """Checks to see that the power values stored in this class are valid.

        To be valid, there must be at least 1 power value and all power values must
        pass the test in validate_power_value.

        Returns
        -------
        str:
            A string indicating the first error found in the power values or None
            if there are no issues.
        """
        if len(self.power) == 0:
            return "No power values provided."

        for val in self.power:
            vv = self.validate_power_value(val)
            if vv: return vv

        return None

    def validate_duration_values(self) -> str:
        """Checks to see that the duration values stored in this class are valid.

        To be valid, there must be at least 1 duration value and all duration values must
        pass the test in validate_duration_value.

        Returns
        -------
        str:
            A string indicating the first error found in the duration values or None
            if there are no issues.
        """
        if len(self.duration) == 0:
            return "No duration values provided."

        for val in self.duration:
            vv = self.validate_duration_value(val)
            if vv: return vv

        return None

    def validate_controls(self) -> str:
        return self.control.validate()

    def validate_busses(self) -> str:
        """Checks to see that the list of busses stored in this class is valid.

        To be valid, there must be at least 1 bus.

        Returns
        -------
        str:
            A string indicating the first error found while checking the bus list
            or None if there are no issues.
        """
        if len(self.busses) == 0:
            return "No busses selected"

        # Don't have access to the master bus list here (I don't think)
        # but it would be good to check them all against that list.

        return None

    @property
    def valid(self):
        return (self.name_valid
                and self.validate_duration_values() is None
                and self.validate_power_values() is None
                and self.validate_busses() is None)

    @property
    def num_configurations(self):
        """Total number of possible configurations for this device."""
        cfgs = len(self.busses) * len(self.power) * len(self.duration)
        if self.required:
            return cfgs
        return cfgs + 1

    def configurations(self):
        """Return a generator that yields all possible configurations."""
        for bus in self.busses:
            for power in self.power:
                for duration in self.duration:
                    # TODO need to add other parameters (e.g. min/max soc)
                    yield grid.StorageSpecification(
                        self.name,
                        bus,
                        duration * power,
                        power,
                        self.control.mode,
                        soc=self.initial_soc,
                        controller_params=self.control.params
                    )
        if not self.required:
            yield None


class MetricCongifuration:
    """Configuration of a single metric.

    .. note::
       Only voltage metrics are supported at this time.
    """

    def __init__(self, bus, objective, limit):
        """Constructs a new MetricConfiguration object.

        Parameters
        ----------
        bus
            The bus for which this metric configuration is being defined.
        objective
            The objective value for this metric configuration.  This is the target
            value which if achieved, results in full satisfaction.
        limit
            The worst acceptable value for this metric.
        """
        self.bus = bus
        self.limit = limit
        self.objective = objective

    def to_dict(self):
        """Return a dict representation of this metric."""
        return {
            "name": self.bus,
            "objective": self.objective,
            "limit": self.limit
        }


class Configuration:
    """A specific grid configuration to be evaluated."""

    def __init__(self, grid, metrics, pvsystems,
                 storage_devices, sim_duration=24):
        self.results = None
        self.grid = grid
        self.metrics = metrics
        self.pvsystems = pvsystems
        self.storage = storage_devices
        self.sim_duration = sim_duration
        self._id = None
        self._grid_path = None
        self._federation_path = None
        self._proc = None
        self._workdir = Path(".")

    def evaluate(self, basepath=None):
        """Run the simulator for this configuration"""
        self._workdir = Path(tempfile.mkdtemp(dir=basepath))
        self._id = path.basename(self._workdir)
        self._grid_path = PurePosixPath(self._workdir / "grid.json")
        self._federation_path = self._workdir / "federation.json"
        self._write_configuration()
        self._run()
        return self._load_results()

    def wait(self):
        if self._proc is None:
            raise RuntimeError(
                "Tried to wait on evaluation, but no evaluation running"
            )
        return self._proc.wait()

    def _write_configuration(self):
        with open(self._grid_path, 'w') as grid_file:
            json.dump(self._grid_config(), grid_file)
        with open(self._federation_path, 'w') as federation_file:
            json.dump(self._federation_config(), federation_file)

    def _run(self):
        self._proc = subprocess.Popen(
            ["helics", "run", "--path", str(self._federation_path)],
            cwd=self._workdir
        )

    def _load_results(self):
        # TODO load the output files/data into a results object (maybe
        # just create a results object that load the data lazily to
        # keep memory usage low)'
        pass

    def _grid_config(self):
        config = {}
        self._configure_grid_model(config)
        self._configure_storage(config)
        self._configure_pv(config)
        self._configure_inverters(config)
        self._configure_reliability(config)
        self._configure_metrics(config)
        return config

    def _configure_grid_model(self, config):
        config["dss_file"] = self.grid
        return config

    def _configure_storage(self, config):
        config["storage"] = list(
            ess.to_dict()
            for ess in self.storage if ess is not None
        )
        return config

    def _configure_pv(self, config):
        config["pvsystem"] = list(
            pv.to_dict()
            for pv in self.pvsystems
        )
        return config

    def _configure_inverters(self, config):
        config["invcontrol"] = []
        return config

    def _configure_reliability(self, config):
        # TODO user specified reliability params
        config["reliability"] = _DEFAULT_RELIABILITY
        return config

    def _configure_metrics(self, config):
        voltage_metrics = self.metrics.get("Voltage")
        if voltage_metrics is not None:
            config["busses_to_measure"] = voltage_metrics.to_dicts()
        return config

    def _federation_config(self):
        config = {"name": str(self._id)}
        self._configure_broker(config)
        self._configure_federates(config)
        return config

    def _configure_broker(self, config):
        # Simplest possible configuration: tell helics cli to
        # automatically start the broker.
        config["broker"] = True
        return config

    def _configure_federates(self, config):
        # specify the EMS federate ?
        # lookup and specify the path(s) the the federate config files
        config["federates"] = [
            _federate_spec(
                "metrics",
                f"metrics-federate"
                f" {self._grid_path}"
                f" {_get_federate_config('metrics')}"
            ),
            _federate_spec(
                "logger",
                f"logger-federate --hours {self.sim_duration}"
                f" {self._grid_path}"
                f" {_get_federate_config('logger')}"
            ),
            _federate_spec(
                "grid",
                f"grid-federate --hours {self.sim_duration}"
                f" {self._grid_path}"
                f" {_get_federate_config('grid')}"
            ),
            _federate_spec(
                "reliability",
                f"reliability-federate --hours {self.sim_duration}"
                f" {self._grid_path}"
                f" {_get_federate_config('reliability')}"
            )
        ] + list(
            _storage_federate_spec(
                ess.name, self._grid_path, self.sim_duration)
            for ess in self.storage if ess is not None
        )
        return config

    def is_evaluated(self):
        return self.results is not None


def _storage_federate_spec(name, grid_path, sim_duration):
    return _federate_spec(
        name,
        f"storage-federate {name} --hours {sim_duration}"
        f" {grid_path} {_get_federate_config('storage')}"
    )


def _federate_spec(name, cmd, directory=".", host="localhost"):
    return {
        "directory": directory,
        "host": host,
        "name": name,
        "exec": cmd
    }


def _get_federate_config(federate):
    """Return the path to the configuration file for the federate type.

    Parameters
    ----------
    federate : str
        Type of federate ('metrics', 'storage', 'reliability', 'logger',
        'grid', 'ems').
    """
    if federate not in {'metrics', 'storage', 'reliability',
                        'logger', 'grid', 'ems'}:
        raise ValueError(f"invalid federate type '{federate}'.")
    return PurePosixPath(
        Path(pkg_resources.resource_filename(
            "ssim.federates", f"{federate}.json"))
    )


_OPENDSS_ILLEGAL_CHARACTERS = "\t\n .="


def is_valid_opendss_name(name: str) -> bool:
    """Return true if `name` is a valid name in OpenDSS.

    OpenDSS names may not contain whitespace, '.', or '='.
    """
    return (
        len(name) > 0
        and not any(c in _OPENDSS_ILLEGAL_CHARACTERS for c in name)
    )


class Results:
    """Results from simulating a specific configuration."""

    def __init__(self):
        pass<|MERGE_RESOLUTION|>--- conflicted
+++ resolved
@@ -281,13 +281,8 @@
         for storage_configuration in self._storage_configurations():
             yield Configuration(
                 self._grid_model_path,
-<<<<<<< HEAD
                 self._metrics,
                 self.pvsystems,
-=======
-                self._metricMgrs,
-                self._pvsystems,
->>>>>>> ca64835d
                 storage_configuration
             )
 
