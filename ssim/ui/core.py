--- conflicted
+++ resolved
@@ -70,7 +70,6 @@
     def bus_names(self):
         return self._grid_model.bus_names
 
-<<<<<<< HEAD
     @property
     def storage_names(self):
         return set(device.name for device in self.storage_devices)
@@ -79,8 +78,6 @@
     def grid_model(self):
         return self._grid_model
 
-=======
->>>>>>> a18e283b
     def phases(self, bus):
         return self._grid_model.available_phases(bus)
 
@@ -243,7 +240,7 @@
         for storage_configuration in self._storage_configurations():
             yield Configuration(
                 self._grid_model_path,
-                self._metrics,
+                self._metricMgrs,
                 self._pvsystems,
                 storage_configuration
             )
@@ -373,11 +370,7 @@
         self.initial_soc = initial_soc
         self.control = control or StorageControl(
             'droop',
-<<<<<<< HEAD
             {'p_droop': 500.0, 'q_droop': -300.0}  # completely arbitrary
-=======
-            {'p_droop': 500, 'q_droop': -300}  # completely arbitrary
->>>>>>> a18e283b
         )
         self.soc_model = soc_model
         self.required = required
@@ -655,21 +648,6 @@
                 and self.validate_duration_values() is None
                 and self.validate_power_values() is None
                 and self.validate_busses() is None)
-
-    def add_bus(self, bus):
-        self.busses.add(bus)
-
-    def add_power(self, power):
-        self.power.add(power)
-
-    def add_duration(self, duration):
-        self.duration.add(duration)
-
-    @property
-    def valid(self):
-        return (len(self.power) > 0
-                and len(self.duration) > 0
-                and len(self.busses) > 0)
 
     @property
     def num_configurations(self):
@@ -821,7 +799,9 @@
         return config
 
     def _configure_metrics(self, config):
-        config["busses_to_measure"] = self.metrics.to_dicts()
+        voltage_metrics = self.metrics.get("Voltage")
+        if voltage_metrics is not None:
+            config["busses_to_measure"] = voltage_metrics.to_dicts()
         return config
 
     def _federation_config(self):
