--- conflicted
+++ resolved
@@ -102,13 +102,8 @@
         """Return the total number of configurations in this project."""
         return functools.reduce(
             lambda ess, acc: ess.num_configurations * acc,
-<<<<<<< HEAD
             self.storage_devices,
-            initializer=1
-=======
-            self._storage_devices,
             1
->>>>>>> 14d21258
         )
 
     def evaluated_configurations(self):
